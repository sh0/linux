/*
 * Author(s)......: Holger Smolinski <Holger.Smolinski@de.ibm.com>
 *		    Horst Hummel <Horst.Hummel@de.ibm.com>
 *		    Carsten Otte <Cotte@de.ibm.com>
 *		    Martin Schwidefsky <schwidefsky@de.ibm.com>
 * Bugreports.to..: <Linux390@de.ibm.com>
 * Copyright IBM Corp. 1999, 2009
 * EMC Symmetrix ioctl Copyright EMC Corporation, 2008
 * Author.........: Nigel Hislop <hislop_nigel@emc.com>
 */

#define KMSG_COMPONENT "dasd-eckd"

#include <linux/stddef.h>
#include <linux/kernel.h>
#include <linux/slab.h>
#include <linux/hdreg.h>	/* HDIO_GETGEO			    */
#include <linux/bio.h>
#include <linux/module.h>
#include <linux/compat.h>
#include <linux/init.h>
#include <linux/seq_file.h>

#include <asm/css_chars.h>
#include <asm/debug.h>
#include <asm/idals.h>
#include <asm/ebcdic.h>
#include <asm/io.h>
#include <linux/uaccess.h>
#include <asm/cio.h>
#include <asm/ccwdev.h>
#include <asm/itcw.h>
#include <asm/schid.h>
#include <asm/chpid.h>

#include "dasd_int.h"
#include "dasd_eckd.h"

#ifdef PRINTK_HEADER
#undef PRINTK_HEADER
#endif				/* PRINTK_HEADER */
#define PRINTK_HEADER "dasd(eckd):"

#define ECKD_C0(i) (i->home_bytes)
#define ECKD_F(i) (i->formula)
#define ECKD_F1(i) (ECKD_F(i)==0x01?(i->factors.f_0x01.f1):\
		    (i->factors.f_0x02.f1))
#define ECKD_F2(i) (ECKD_F(i)==0x01?(i->factors.f_0x01.f2):\
		    (i->factors.f_0x02.f2))
#define ECKD_F3(i) (ECKD_F(i)==0x01?(i->factors.f_0x01.f3):\
		    (i->factors.f_0x02.f3))
#define ECKD_F4(i) (ECKD_F(i)==0x02?(i->factors.f_0x02.f4):0)
#define ECKD_F5(i) (ECKD_F(i)==0x02?(i->factors.f_0x02.f5):0)
#define ECKD_F6(i) (i->factor6)
#define ECKD_F7(i) (i->factor7)
#define ECKD_F8(i) (i->factor8)

/*
 * raw track access always map to 64k in memory
 * so it maps to 16 blocks of 4k per track
 */
#define DASD_RAW_BLOCK_PER_TRACK 16
#define DASD_RAW_BLOCKSIZE 4096
/* 64k are 128 x 512 byte sectors  */
#define DASD_RAW_SECTORS_PER_TRACK 128

MODULE_LICENSE("GPL");

static struct dasd_discipline dasd_eckd_discipline;

/* The ccw bus type uses this table to find devices that it sends to
 * dasd_eckd_probe */
static struct ccw_device_id dasd_eckd_ids[] = {
	{ CCW_DEVICE_DEVTYPE (0x3990, 0, 0x3390, 0), .driver_info = 0x1},
	{ CCW_DEVICE_DEVTYPE (0x2105, 0, 0x3390, 0), .driver_info = 0x2},
	{ CCW_DEVICE_DEVTYPE (0x3880, 0, 0x3380, 0), .driver_info = 0x3},
	{ CCW_DEVICE_DEVTYPE (0x3990, 0, 0x3380, 0), .driver_info = 0x4},
	{ CCW_DEVICE_DEVTYPE (0x2105, 0, 0x3380, 0), .driver_info = 0x5},
	{ CCW_DEVICE_DEVTYPE (0x9343, 0, 0x9345, 0), .driver_info = 0x6},
	{ CCW_DEVICE_DEVTYPE (0x2107, 0, 0x3390, 0), .driver_info = 0x7},
	{ CCW_DEVICE_DEVTYPE (0x2107, 0, 0x3380, 0), .driver_info = 0x8},
	{ CCW_DEVICE_DEVTYPE (0x1750, 0, 0x3390, 0), .driver_info = 0x9},
	{ CCW_DEVICE_DEVTYPE (0x1750, 0, 0x3380, 0), .driver_info = 0xa},
	{ /* end of list */ },
};

MODULE_DEVICE_TABLE(ccw, dasd_eckd_ids);

static struct ccw_driver dasd_eckd_driver; /* see below */

static void *rawpadpage;

#define INIT_CQR_OK 0
#define INIT_CQR_UNFORMATTED 1
#define INIT_CQR_ERROR 2

/* emergency request for reserve/release */
static struct {
	struct dasd_ccw_req cqr;
	struct ccw1 ccw;
	char data[32];
} *dasd_reserve_req;
static DEFINE_MUTEX(dasd_reserve_mutex);

/* definitions for the path verification worker */
struct path_verification_work_data {
	struct work_struct worker;
	struct dasd_device *device;
	struct dasd_ccw_req cqr;
	struct ccw1 ccw;
	__u8 rcd_buffer[DASD_ECKD_RCD_DATA_SIZE];
	int isglobal;
	__u8 tbvpm;
};
static struct path_verification_work_data *path_verification_worker;
static DEFINE_MUTEX(dasd_path_verification_mutex);

struct check_attention_work_data {
	struct work_struct worker;
	struct dasd_device *device;
	__u8 lpum;
};

static int prepare_itcw(struct itcw *, unsigned int, unsigned int, int,
			struct dasd_device *, struct dasd_device *,
			unsigned int, int, unsigned int, unsigned int,
			unsigned int, unsigned int);

/* initial attempt at a probe function. this can be simplified once
 * the other detection code is gone */
static int
dasd_eckd_probe (struct ccw_device *cdev)
{
	int ret;

	/* set ECKD specific ccw-device options */
	ret = ccw_device_set_options(cdev, CCWDEV_ALLOW_FORCE |
				     CCWDEV_DO_PATHGROUP | CCWDEV_DO_MULTIPATH);
	if (ret) {
		DBF_EVENT_DEVID(DBF_WARNING, cdev, "%s",
				"dasd_eckd_probe: could not set "
				"ccw-device options");
		return ret;
	}
	ret = dasd_generic_probe(cdev, &dasd_eckd_discipline);
	return ret;
}

static int
dasd_eckd_set_online(struct ccw_device *cdev)
{
	return dasd_generic_set_online(cdev, &dasd_eckd_discipline);
}

static const int sizes_trk0[] = { 28, 148, 84 };
#define LABEL_SIZE 140

/* head and record addresses of count_area read in analysis ccw */
static const int count_area_head[] = { 0, 0, 0, 0, 2 };
static const int count_area_rec[] = { 1, 2, 3, 4, 1 };

static inline unsigned int
round_up_multiple(unsigned int no, unsigned int mult)
{
	int rem = no % mult;
	return (rem ? no - rem + mult : no);
}

static inline unsigned int
ceil_quot(unsigned int d1, unsigned int d2)
{
	return (d1 + (d2 - 1)) / d2;
}

static unsigned int
recs_per_track(struct dasd_eckd_characteristics * rdc,
	       unsigned int kl, unsigned int dl)
{
	int dn, kn;

	switch (rdc->dev_type) {
	case 0x3380:
		if (kl)
			return 1499 / (15 + 7 + ceil_quot(kl + 12, 32) +
				       ceil_quot(dl + 12, 32));
		else
			return 1499 / (15 + ceil_quot(dl + 12, 32));
	case 0x3390:
		dn = ceil_quot(dl + 6, 232) + 1;
		if (kl) {
			kn = ceil_quot(kl + 6, 232) + 1;
			return 1729 / (10 + 9 + ceil_quot(kl + 6 * kn, 34) +
				       9 + ceil_quot(dl + 6 * dn, 34));
		} else
			return 1729 / (10 + 9 + ceil_quot(dl + 6 * dn, 34));
	case 0x9345:
		dn = ceil_quot(dl + 6, 232) + 1;
		if (kl) {
			kn = ceil_quot(kl + 6, 232) + 1;
			return 1420 / (18 + 7 + ceil_quot(kl + 6 * kn, 34) +
				       ceil_quot(dl + 6 * dn, 34));
		} else
			return 1420 / (18 + 7 + ceil_quot(dl + 6 * dn, 34));
	}
	return 0;
}

static void set_ch_t(struct ch_t *geo, __u32 cyl, __u8 head)
{
	geo->cyl = (__u16) cyl;
	geo->head = cyl >> 16;
	geo->head <<= 4;
	geo->head |= head;
}

static int check_XRC(struct ccw1 *ccw, struct DE_eckd_data *data,
		     struct dasd_device *device)
{
	struct dasd_eckd_private *private = device->private;
	int rc;

	if (!private->rdc_data.facilities.XRC_supported)
		return 0;

	/* switch on System Time Stamp - needed for XRC Support */
	data->ga_extended |= 0x08; /* switch on 'Time Stamp Valid'   */
	data->ga_extended |= 0x02; /* switch on 'Extended Parameter' */

	rc = get_phys_clock(&data->ep_sys_time);
	/* Ignore return code if sync clock is switched off. */
	if (rc == -EOPNOTSUPP || rc == -EACCES)
		rc = 0;

	if (ccw) {
		ccw->count = sizeof(struct DE_eckd_data);
		ccw->flags |= CCW_FLAG_SLI;
	}

	return rc;
}

static int
define_extent(struct ccw1 *ccw, struct DE_eckd_data *data, unsigned int trk,
	      unsigned int totrk, int cmd, struct dasd_device *device,
	      int blksize)
{
	struct dasd_eckd_private *private = device->private;
	u16 heads, beghead, endhead;
	u32 begcyl, endcyl;
	int rc = 0;

	if (ccw) {
		ccw->cmd_code = DASD_ECKD_CCW_DEFINE_EXTENT;
		ccw->flags = 0;
		ccw->count = 16;
		ccw->cda = (__u32)__pa(data);
	}

	memset(data, 0, sizeof(struct DE_eckd_data));
	switch (cmd) {
	case DASD_ECKD_CCW_READ_HOME_ADDRESS:
	case DASD_ECKD_CCW_READ_RECORD_ZERO:
	case DASD_ECKD_CCW_READ:
	case DASD_ECKD_CCW_READ_MT:
	case DASD_ECKD_CCW_READ_CKD:
	case DASD_ECKD_CCW_READ_CKD_MT:
	case DASD_ECKD_CCW_READ_KD:
	case DASD_ECKD_CCW_READ_KD_MT:
		data->mask.perm = 0x1;
		data->attributes.operation = private->attrib.operation;
		break;
	case DASD_ECKD_CCW_READ_COUNT:
		data->mask.perm = 0x1;
		data->attributes.operation = DASD_BYPASS_CACHE;
		break;
	case DASD_ECKD_CCW_READ_TRACK:
	case DASD_ECKD_CCW_READ_TRACK_DATA:
		data->mask.perm = 0x1;
		data->attributes.operation = private->attrib.operation;
		data->blk_size = 0;
		break;
	case DASD_ECKD_CCW_WRITE:
	case DASD_ECKD_CCW_WRITE_MT:
	case DASD_ECKD_CCW_WRITE_KD:
	case DASD_ECKD_CCW_WRITE_KD_MT:
		data->mask.perm = 0x02;
		data->attributes.operation = private->attrib.operation;
		rc = check_XRC(ccw, data, device);
		break;
	case DASD_ECKD_CCW_WRITE_CKD:
	case DASD_ECKD_CCW_WRITE_CKD_MT:
		data->attributes.operation = DASD_BYPASS_CACHE;
		rc = check_XRC(ccw, data, device);
		break;
	case DASD_ECKD_CCW_ERASE:
	case DASD_ECKD_CCW_WRITE_HOME_ADDRESS:
	case DASD_ECKD_CCW_WRITE_RECORD_ZERO:
		data->mask.perm = 0x3;
		data->mask.auth = 0x1;
		data->attributes.operation = DASD_BYPASS_CACHE;
		rc = check_XRC(ccw, data, device);
		break;
	case DASD_ECKD_CCW_WRITE_FULL_TRACK:
		data->mask.perm = 0x03;
		data->attributes.operation = private->attrib.operation;
		data->blk_size = 0;
		break;
	case DASD_ECKD_CCW_WRITE_TRACK_DATA:
		data->mask.perm = 0x02;
		data->attributes.operation = private->attrib.operation;
		data->blk_size = blksize;
		rc = check_XRC(ccw, data, device);
		break;
	default:
		dev_err(&device->cdev->dev,
			"0x%x is not a known command\n", cmd);
		break;
	}

	data->attributes.mode = 0x3;	/* ECKD */

	if ((private->rdc_data.cu_type == 0x2105 ||
	     private->rdc_data.cu_type == 0x2107 ||
	     private->rdc_data.cu_type == 0x1750)
	    && !(private->uses_cdl && trk < 2))
		data->ga_extended |= 0x40; /* Regular Data Format Mode */

	heads = private->rdc_data.trk_per_cyl;
	begcyl = trk / heads;
	beghead = trk % heads;
	endcyl = totrk / heads;
	endhead = totrk % heads;

	/* check for sequential prestage - enhance cylinder range */
	if (data->attributes.operation == DASD_SEQ_PRESTAGE ||
	    data->attributes.operation == DASD_SEQ_ACCESS) {

		if (endcyl + private->attrib.nr_cyl < private->real_cyl)
			endcyl += private->attrib.nr_cyl;
		else
			endcyl = (private->real_cyl - 1);
	}

	set_ch_t(&data->beg_ext, begcyl, beghead);
	set_ch_t(&data->end_ext, endcyl, endhead);
	return rc;
}


static void locate_record_ext(struct ccw1 *ccw, struct LRE_eckd_data *data,
			      unsigned int trk, unsigned int rec_on_trk,
			      int count, int cmd, struct dasd_device *device,
			      unsigned int reclen, unsigned int tlf)
{
	struct dasd_eckd_private *private = device->private;
	int sector;
	int dn, d;

	if (ccw) {
		ccw->cmd_code = DASD_ECKD_CCW_LOCATE_RECORD_EXT;
		ccw->flags = 0;
		if (cmd == DASD_ECKD_CCW_WRITE_FULL_TRACK)
			ccw->count = 22;
		else
			ccw->count = 20;
		ccw->cda = (__u32)__pa(data);
	}

	memset(data, 0, sizeof(*data));
	sector = 0;
	if (rec_on_trk) {
		switch (private->rdc_data.dev_type) {
		case 0x3390:
			dn = ceil_quot(reclen + 6, 232);
			d = 9 + ceil_quot(reclen + 6 * (dn + 1), 34);
			sector = (49 + (rec_on_trk - 1) * (10 + d)) / 8;
			break;
		case 0x3380:
			d = 7 + ceil_quot(reclen + 12, 32);
			sector = (39 + (rec_on_trk - 1) * (8 + d)) / 7;
			break;
		}
	}
	data->sector = sector;
	/* note: meaning of count depends on the operation
	 *	 for record based I/O it's the number of records, but for
	 *	 track based I/O it's the number of tracks
	 */
	data->count = count;
	switch (cmd) {
	case DASD_ECKD_CCW_WRITE_HOME_ADDRESS:
		data->operation.orientation = 0x3;
		data->operation.operation = 0x03;
		break;
	case DASD_ECKD_CCW_READ_HOME_ADDRESS:
		data->operation.orientation = 0x3;
		data->operation.operation = 0x16;
		break;
	case DASD_ECKD_CCW_WRITE_RECORD_ZERO:
		data->operation.orientation = 0x1;
		data->operation.operation = 0x03;
		data->count++;
		break;
	case DASD_ECKD_CCW_READ_RECORD_ZERO:
		data->operation.orientation = 0x3;
		data->operation.operation = 0x16;
		data->count++;
		break;
	case DASD_ECKD_CCW_WRITE:
	case DASD_ECKD_CCW_WRITE_MT:
	case DASD_ECKD_CCW_WRITE_KD:
	case DASD_ECKD_CCW_WRITE_KD_MT:
		data->auxiliary.length_valid = 0x1;
		data->length = reclen;
		data->operation.operation = 0x01;
		break;
	case DASD_ECKD_CCW_WRITE_CKD:
	case DASD_ECKD_CCW_WRITE_CKD_MT:
		data->auxiliary.length_valid = 0x1;
		data->length = reclen;
		data->operation.operation = 0x03;
		break;
	case DASD_ECKD_CCW_WRITE_FULL_TRACK:
		data->operation.orientation = 0x0;
		data->operation.operation = 0x3F;
		data->extended_operation = 0x11;
		data->length = 0;
		data->extended_parameter_length = 0x02;
		if (data->count > 8) {
			data->extended_parameter[0] = 0xFF;
			data->extended_parameter[1] = 0xFF;
			data->extended_parameter[1] <<= (16 - count);
		} else {
			data->extended_parameter[0] = 0xFF;
			data->extended_parameter[0] <<= (8 - count);
			data->extended_parameter[1] = 0x00;
		}
		data->sector = 0xFF;
		break;
	case DASD_ECKD_CCW_WRITE_TRACK_DATA:
		data->auxiliary.length_valid = 0x1;
		data->length = reclen;	/* not tlf, as one might think */
		data->operation.operation = 0x3F;
		data->extended_operation = 0x23;
		break;
	case DASD_ECKD_CCW_READ:
	case DASD_ECKD_CCW_READ_MT:
	case DASD_ECKD_CCW_READ_KD:
	case DASD_ECKD_CCW_READ_KD_MT:
		data->auxiliary.length_valid = 0x1;
		data->length = reclen;
		data->operation.operation = 0x06;
		break;
	case DASD_ECKD_CCW_READ_CKD:
	case DASD_ECKD_CCW_READ_CKD_MT:
		data->auxiliary.length_valid = 0x1;
		data->length = reclen;
		data->operation.operation = 0x16;
		break;
	case DASD_ECKD_CCW_READ_COUNT:
		data->operation.operation = 0x06;
		break;
	case DASD_ECKD_CCW_READ_TRACK:
		data->operation.orientation = 0x1;
		data->operation.operation = 0x0C;
		data->extended_parameter_length = 0;
		data->sector = 0xFF;
		break;
	case DASD_ECKD_CCW_READ_TRACK_DATA:
		data->auxiliary.length_valid = 0x1;
		data->length = tlf;
		data->operation.operation = 0x0C;
		break;
	case DASD_ECKD_CCW_ERASE:
		data->length = reclen;
		data->auxiliary.length_valid = 0x1;
		data->operation.operation = 0x0b;
		break;
	default:
		DBF_DEV_EVENT(DBF_ERR, device,
			    "fill LRE unknown opcode 0x%x", cmd);
		BUG();
	}
	set_ch_t(&data->seek_addr,
		 trk / private->rdc_data.trk_per_cyl,
		 trk % private->rdc_data.trk_per_cyl);
	data->search_arg.cyl = data->seek_addr.cyl;
	data->search_arg.head = data->seek_addr.head;
	data->search_arg.record = rec_on_trk;
}

static int prefix_LRE(struct ccw1 *ccw, struct PFX_eckd_data *pfxdata,
		      unsigned int trk, unsigned int totrk, int cmd,
		      struct dasd_device *basedev, struct dasd_device *startdev,
		      unsigned int format, unsigned int rec_on_trk, int count,
		      unsigned int blksize, unsigned int tlf)
{
	struct dasd_eckd_private *basepriv, *startpriv;
	struct LRE_eckd_data *lredata;
	struct DE_eckd_data *dedata;
	int rc = 0;

	basepriv = basedev->private;
	startpriv = startdev->private;
	dedata = &pfxdata->define_extent;
	lredata = &pfxdata->locate_record;

	ccw->cmd_code = DASD_ECKD_CCW_PFX;
	ccw->flags = 0;
	if (cmd == DASD_ECKD_CCW_WRITE_FULL_TRACK) {
		ccw->count = sizeof(*pfxdata) + 2;
		ccw->cda = (__u32) __pa(pfxdata);
		memset(pfxdata, 0, sizeof(*pfxdata) + 2);
	} else {
		ccw->count = sizeof(*pfxdata);
		ccw->cda = (__u32) __pa(pfxdata);
		memset(pfxdata, 0, sizeof(*pfxdata));
	}

	/* prefix data */
	if (format > 1) {
		DBF_DEV_EVENT(DBF_ERR, basedev,
			      "PFX LRE unknown format 0x%x", format);
		BUG();
		return -EINVAL;
	}
	pfxdata->format = format;
	pfxdata->base_address = basepriv->ned->unit_addr;
	pfxdata->base_lss = basepriv->ned->ID;
	pfxdata->validity.define_extent = 1;

	/* private uid is kept up to date, conf_data may be outdated */
	if (startpriv->uid.type != UA_BASE_DEVICE) {
		pfxdata->validity.verify_base = 1;
		if (startpriv->uid.type == UA_HYPER_PAV_ALIAS)
			pfxdata->validity.hyper_pav = 1;
	}

	rc = define_extent(NULL, dedata, trk, totrk, cmd, basedev, blksize);

	/*
	 * For some commands the System Time Stamp is set in the define extent
	 * data when XRC is supported. The validity of the time stamp must be
	 * reflected in the prefix data as well.
	 */
	if (dedata->ga_extended & 0x08 && dedata->ga_extended & 0x02)
		pfxdata->validity.time_stamp = 1; /* 'Time Stamp Valid'   */

	if (format == 1) {
		locate_record_ext(NULL, lredata, trk, rec_on_trk, count, cmd,
				  basedev, blksize, tlf);
	}

	return rc;
}

static int prefix(struct ccw1 *ccw, struct PFX_eckd_data *pfxdata,
		  unsigned int trk, unsigned int totrk, int cmd,
		  struct dasd_device *basedev, struct dasd_device *startdev)
{
	return prefix_LRE(ccw, pfxdata, trk, totrk, cmd, basedev, startdev,
			  0, 0, 0, 0, 0);
}

static void
locate_record(struct ccw1 *ccw, struct LO_eckd_data *data, unsigned int trk,
	      unsigned int rec_on_trk, int no_rec, int cmd,
	      struct dasd_device * device, int reclen)
{
	struct dasd_eckd_private *private = device->private;
	int sector;
	int dn, d;

	DBF_DEV_EVENT(DBF_INFO, device,
		  "Locate: trk %d, rec %d, no_rec %d, cmd %d, reclen %d",
		  trk, rec_on_trk, no_rec, cmd, reclen);

	ccw->cmd_code = DASD_ECKD_CCW_LOCATE_RECORD;
	ccw->flags = 0;
	ccw->count = 16;
	ccw->cda = (__u32) __pa(data);

	memset(data, 0, sizeof(struct LO_eckd_data));
	sector = 0;
	if (rec_on_trk) {
		switch (private->rdc_data.dev_type) {
		case 0x3390:
			dn = ceil_quot(reclen + 6, 232);
			d = 9 + ceil_quot(reclen + 6 * (dn + 1), 34);
			sector = (49 + (rec_on_trk - 1) * (10 + d)) / 8;
			break;
		case 0x3380:
			d = 7 + ceil_quot(reclen + 12, 32);
			sector = (39 + (rec_on_trk - 1) * (8 + d)) / 7;
			break;
		}
	}
	data->sector = sector;
	data->count = no_rec;
	switch (cmd) {
	case DASD_ECKD_CCW_WRITE_HOME_ADDRESS:
		data->operation.orientation = 0x3;
		data->operation.operation = 0x03;
		break;
	case DASD_ECKD_CCW_READ_HOME_ADDRESS:
		data->operation.orientation = 0x3;
		data->operation.operation = 0x16;
		break;
	case DASD_ECKD_CCW_WRITE_RECORD_ZERO:
		data->operation.orientation = 0x1;
		data->operation.operation = 0x03;
		data->count++;
		break;
	case DASD_ECKD_CCW_READ_RECORD_ZERO:
		data->operation.orientation = 0x3;
		data->operation.operation = 0x16;
		data->count++;
		break;
	case DASD_ECKD_CCW_WRITE:
	case DASD_ECKD_CCW_WRITE_MT:
	case DASD_ECKD_CCW_WRITE_KD:
	case DASD_ECKD_CCW_WRITE_KD_MT:
		data->auxiliary.last_bytes_used = 0x1;
		data->length = reclen;
		data->operation.operation = 0x01;
		break;
	case DASD_ECKD_CCW_WRITE_CKD:
	case DASD_ECKD_CCW_WRITE_CKD_MT:
		data->auxiliary.last_bytes_used = 0x1;
		data->length = reclen;
		data->operation.operation = 0x03;
		break;
	case DASD_ECKD_CCW_READ:
	case DASD_ECKD_CCW_READ_MT:
	case DASD_ECKD_CCW_READ_KD:
	case DASD_ECKD_CCW_READ_KD_MT:
		data->auxiliary.last_bytes_used = 0x1;
		data->length = reclen;
		data->operation.operation = 0x06;
		break;
	case DASD_ECKD_CCW_READ_CKD:
	case DASD_ECKD_CCW_READ_CKD_MT:
		data->auxiliary.last_bytes_used = 0x1;
		data->length = reclen;
		data->operation.operation = 0x16;
		break;
	case DASD_ECKD_CCW_READ_COUNT:
		data->operation.operation = 0x06;
		break;
	case DASD_ECKD_CCW_ERASE:
		data->length = reclen;
		data->auxiliary.last_bytes_used = 0x1;
		data->operation.operation = 0x0b;
		break;
	default:
		DBF_DEV_EVENT(DBF_ERR, device, "unknown locate record "
			      "opcode 0x%x", cmd);
	}
	set_ch_t(&data->seek_addr,
		 trk / private->rdc_data.trk_per_cyl,
		 trk % private->rdc_data.trk_per_cyl);
	data->search_arg.cyl = data->seek_addr.cyl;
	data->search_arg.head = data->seek_addr.head;
	data->search_arg.record = rec_on_trk;
}

/*
 * Returns 1 if the block is one of the special blocks that needs
 * to get read/written with the KD variant of the command.
 * That is DASD_ECKD_READ_KD_MT instead of DASD_ECKD_READ_MT and
 * DASD_ECKD_WRITE_KD_MT instead of DASD_ECKD_WRITE_MT.
 * Luckily the KD variants differ only by one bit (0x08) from the
 * normal variant. So don't wonder about code like:
 * if (dasd_eckd_cdl_special(blk_per_trk, recid))
 *         ccw->cmd_code |= 0x8;
 */
static inline int
dasd_eckd_cdl_special(int blk_per_trk, int recid)
{
	if (recid < 3)
		return 1;
	if (recid < blk_per_trk)
		return 0;
	if (recid < 2 * blk_per_trk)
		return 1;
	return 0;
}

/*
 * Returns the record size for the special blocks of the cdl format.
 * Only returns something useful if dasd_eckd_cdl_special is true
 * for the recid.
 */
static inline int
dasd_eckd_cdl_reclen(int recid)
{
	if (recid < 3)
		return sizes_trk0[recid];
	return LABEL_SIZE;
}
/* create unique id from private structure. */
static void create_uid(struct dasd_eckd_private *private)
{
	int count;
	struct dasd_uid *uid;

	uid = &private->uid;
	memset(uid, 0, sizeof(struct dasd_uid));
	memcpy(uid->vendor, private->ned->HDA_manufacturer,
	       sizeof(uid->vendor) - 1);
	EBCASC(uid->vendor, sizeof(uid->vendor) - 1);
	memcpy(uid->serial, private->ned->HDA_location,
	       sizeof(uid->serial) - 1);
	EBCASC(uid->serial, sizeof(uid->serial) - 1);
	uid->ssid = private->gneq->subsystemID;
	uid->real_unit_addr = private->ned->unit_addr;
	if (private->sneq) {
		uid->type = private->sneq->sua_flags;
		if (uid->type == UA_BASE_PAV_ALIAS)
			uid->base_unit_addr = private->sneq->base_unit_addr;
	} else {
		uid->type = UA_BASE_DEVICE;
	}
	if (private->vdsneq) {
		for (count = 0; count < 16; count++) {
			sprintf(uid->vduit+2*count, "%02x",
				private->vdsneq->uit[count]);
		}
	}
}

/*
 * Generate device unique id that specifies the physical device.
 */
static int dasd_eckd_generate_uid(struct dasd_device *device)
{
	struct dasd_eckd_private *private = device->private;
	unsigned long flags;

	if (!private)
		return -ENODEV;
	if (!private->ned || !private->gneq)
		return -ENODEV;
	spin_lock_irqsave(get_ccwdev_lock(device->cdev), flags);
	create_uid(private);
	spin_unlock_irqrestore(get_ccwdev_lock(device->cdev), flags);
	return 0;
}

static int dasd_eckd_get_uid(struct dasd_device *device, struct dasd_uid *uid)
{
	struct dasd_eckd_private *private = device->private;
	unsigned long flags;

	if (private) {
		spin_lock_irqsave(get_ccwdev_lock(device->cdev), flags);
		*uid = private->uid;
		spin_unlock_irqrestore(get_ccwdev_lock(device->cdev), flags);
		return 0;
	}
	return -EINVAL;
}

/*
 * compare device UID with data of a given dasd_eckd_private structure
 * return 0 for match
 */
static int dasd_eckd_compare_path_uid(struct dasd_device *device,
				      struct dasd_eckd_private *private)
{
	struct dasd_uid device_uid;

	create_uid(private);
	dasd_eckd_get_uid(device, &device_uid);

	return memcmp(&device_uid, &private->uid, sizeof(struct dasd_uid));
}

static void dasd_eckd_fill_rcd_cqr(struct dasd_device *device,
				   struct dasd_ccw_req *cqr,
				   __u8 *rcd_buffer,
				   __u8 lpm)
{
	struct ccw1 *ccw;
	/*
	 * buffer has to start with EBCDIC "V1.0" to show
	 * support for virtual device SNEQ
	 */
	rcd_buffer[0] = 0xE5;
	rcd_buffer[1] = 0xF1;
	rcd_buffer[2] = 0x4B;
	rcd_buffer[3] = 0xF0;

	ccw = cqr->cpaddr;
	ccw->cmd_code = DASD_ECKD_CCW_RCD;
	ccw->flags = 0;
	ccw->cda = (__u32)(addr_t)rcd_buffer;
	ccw->count = DASD_ECKD_RCD_DATA_SIZE;
	cqr->magic = DASD_ECKD_MAGIC;

	cqr->startdev = device;
	cqr->memdev = device;
	cqr->block = NULL;
	cqr->expires = 10*HZ;
	cqr->lpm = lpm;
	cqr->retries = 256;
	cqr->buildclk = get_tod_clock();
	cqr->status = DASD_CQR_FILLED;
	set_bit(DASD_CQR_VERIFY_PATH, &cqr->flags);
}

/*
 * Wakeup helper for read_conf
 * if the cqr is not done and needs some error recovery
 * the buffer has to be re-initialized with the EBCDIC "V1.0"
 * to show support for virtual device SNEQ
 */
static void read_conf_cb(struct dasd_ccw_req *cqr, void *data)
{
	struct ccw1 *ccw;
	__u8 *rcd_buffer;

	if (cqr->status !=  DASD_CQR_DONE) {
		ccw = cqr->cpaddr;
		rcd_buffer = (__u8 *)((addr_t) ccw->cda);
		memset(rcd_buffer, 0, sizeof(*rcd_buffer));

		rcd_buffer[0] = 0xE5;
		rcd_buffer[1] = 0xF1;
		rcd_buffer[2] = 0x4B;
		rcd_buffer[3] = 0xF0;
	}
	dasd_wakeup_cb(cqr, data);
}

static int dasd_eckd_read_conf_immediately(struct dasd_device *device,
					   struct dasd_ccw_req *cqr,
					   __u8 *rcd_buffer,
					   __u8 lpm)
{
	struct ciw *ciw;
	int rc;
	/*
	 * sanity check: scan for RCD command in extended SenseID data
	 * some devices do not support RCD
	 */
	ciw = ccw_device_get_ciw(device->cdev, CIW_TYPE_RCD);
	if (!ciw || ciw->cmd != DASD_ECKD_CCW_RCD)
		return -EOPNOTSUPP;

	dasd_eckd_fill_rcd_cqr(device, cqr, rcd_buffer, lpm);
	clear_bit(DASD_CQR_FLAGS_USE_ERP, &cqr->flags);
	set_bit(DASD_CQR_ALLOW_SLOCK, &cqr->flags);
	cqr->retries = 5;
	cqr->callback = read_conf_cb;
	rc = dasd_sleep_on_immediatly(cqr);
	return rc;
}

static int dasd_eckd_read_conf_lpm(struct dasd_device *device,
				   void **rcd_buffer,
				   int *rcd_buffer_size, __u8 lpm)
{
	struct ciw *ciw;
	char *rcd_buf = NULL;
	int ret;
	struct dasd_ccw_req *cqr;

	/*
	 * sanity check: scan for RCD command in extended SenseID data
	 * some devices do not support RCD
	 */
	ciw = ccw_device_get_ciw(device->cdev, CIW_TYPE_RCD);
	if (!ciw || ciw->cmd != DASD_ECKD_CCW_RCD) {
		ret = -EOPNOTSUPP;
		goto out_error;
	}
	rcd_buf = kzalloc(DASD_ECKD_RCD_DATA_SIZE, GFP_KERNEL | GFP_DMA);
	if (!rcd_buf) {
		ret = -ENOMEM;
		goto out_error;
	}
	cqr = dasd_smalloc_request(DASD_ECKD_MAGIC, 1 /* RCD */,
				   0, /* use rcd_buf as data ara */
				   device);
	if (IS_ERR(cqr)) {
		DBF_DEV_EVENT(DBF_WARNING, device, "%s",
			      "Could not allocate RCD request");
		ret = -ENOMEM;
		goto out_error;
	}
	dasd_eckd_fill_rcd_cqr(device, cqr, rcd_buf, lpm);
	cqr->callback = read_conf_cb;
	ret = dasd_sleep_on(cqr);
	/*
	 * on success we update the user input parms
	 */
	dasd_sfree_request(cqr, cqr->memdev);
	if (ret)
		goto out_error;

	*rcd_buffer_size = DASD_ECKD_RCD_DATA_SIZE;
	*rcd_buffer = rcd_buf;
	return 0;
out_error:
	kfree(rcd_buf);
	*rcd_buffer = NULL;
	*rcd_buffer_size = 0;
	return ret;
}

static int dasd_eckd_identify_conf_parts(struct dasd_eckd_private *private)
{

	struct dasd_sneq *sneq;
	int i, count;

	private->ned = NULL;
	private->sneq = NULL;
	private->vdsneq = NULL;
	private->gneq = NULL;
	count = private->conf_len / sizeof(struct dasd_sneq);
	sneq = (struct dasd_sneq *)private->conf_data;
	for (i = 0; i < count; ++i) {
		if (sneq->flags.identifier == 1 && sneq->format == 1)
			private->sneq = sneq;
		else if (sneq->flags.identifier == 1 && sneq->format == 4)
			private->vdsneq = (struct vd_sneq *)sneq;
		else if (sneq->flags.identifier == 2)
			private->gneq = (struct dasd_gneq *)sneq;
		else if (sneq->flags.identifier == 3 && sneq->res1 == 1)
			private->ned = (struct dasd_ned *)sneq;
		sneq++;
	}
	if (!private->ned || !private->gneq) {
		private->ned = NULL;
		private->sneq = NULL;
		private->vdsneq = NULL;
		private->gneq = NULL;
		return -EINVAL;
	}
	return 0;

};

static unsigned char dasd_eckd_path_access(void *conf_data, int conf_len)
{
	struct dasd_gneq *gneq;
	int i, count, found;

	count = conf_len / sizeof(*gneq);
	gneq = (struct dasd_gneq *)conf_data;
	found = 0;
	for (i = 0; i < count; ++i) {
		if (gneq->flags.identifier == 2) {
			found = 1;
			break;
		}
		gneq++;
	}
	if (found)
		return ((char *)gneq)[18] & 0x07;
	else
		return 0;
}

static void dasd_eckd_clear_conf_data(struct dasd_device *device)
{
	struct dasd_eckd_private *private = device->private;
	int i;

	private->conf_data = NULL;
	private->conf_len = 0;
	for (i = 0; i < 8; i++) {
		kfree(device->path[i].conf_data);
		device->path[i].conf_data = NULL;
		device->path[i].cssid = 0;
		device->path[i].ssid = 0;
		device->path[i].chpid = 0;
	}
}


static int dasd_eckd_read_conf(struct dasd_device *device)
{
	void *conf_data;
	int conf_len, conf_data_saved;
	int rc, path_err, pos;
	__u8 lpm, opm;
	struct dasd_eckd_private *private, path_private;
	struct dasd_uid *uid;
	char print_path_uid[60], print_device_uid[60];
	struct channel_path_desc *chp_desc;
	struct subchannel_id sch_id;

	private = device->private;
	opm = ccw_device_get_path_mask(device->cdev);
	ccw_device_get_schid(device->cdev, &sch_id);
	conf_data_saved = 0;
	path_err = 0;
	/* get configuration data per operational path */
	for (lpm = 0x80; lpm; lpm>>= 1) {
		if (!(lpm & opm))
			continue;
		rc = dasd_eckd_read_conf_lpm(device, &conf_data,
					     &conf_len, lpm);
		if (rc && rc != -EOPNOTSUPP) {	/* -EOPNOTSUPP is ok */
			DBF_EVENT_DEVID(DBF_WARNING, device->cdev,
					"Read configuration data returned "
					"error %d", rc);
			return rc;
		}
		if (conf_data == NULL) {
			DBF_EVENT_DEVID(DBF_WARNING, device->cdev, "%s",
					"No configuration data "
					"retrieved");
			/* no further analysis possible */
			dasd_path_add_opm(device, opm);
			continue;	/* no error */
		}
		/* save first valid configuration data */
		if (!conf_data_saved) {
			/* initially clear previously stored conf_data */
			dasd_eckd_clear_conf_data(device);
			private->conf_data = conf_data;
			private->conf_len = conf_len;
			if (dasd_eckd_identify_conf_parts(private)) {
				private->conf_data = NULL;
				private->conf_len = 0;
				kfree(conf_data);
				continue;
			}
			pos = pathmask_to_pos(lpm);
			/* store per path conf_data */
			device->path[pos].conf_data = conf_data;
			device->path[pos].cssid = sch_id.cssid;
			device->path[pos].ssid = sch_id.ssid;
			chp_desc = ccw_device_get_chp_desc(device->cdev, pos);
			if (chp_desc)
				device->path[pos].chpid = chp_desc->chpid;
			kfree(chp_desc);
			/*
			 * build device UID that other path data
			 * can be compared to it
			 */
			dasd_eckd_generate_uid(device);
			conf_data_saved++;
		} else {
			path_private.conf_data = conf_data;
			path_private.conf_len = DASD_ECKD_RCD_DATA_SIZE;
			if (dasd_eckd_identify_conf_parts(
				    &path_private)) {
				path_private.conf_data = NULL;
				path_private.conf_len = 0;
				kfree(conf_data);
				continue;
			}
			if (dasd_eckd_compare_path_uid(
				    device, &path_private)) {
				uid = &path_private.uid;
				if (strlen(uid->vduit) > 0)
					snprintf(print_path_uid,
						 sizeof(print_path_uid),
						 "%s.%s.%04x.%02x.%s",
						 uid->vendor, uid->serial,
						 uid->ssid, uid->real_unit_addr,
						 uid->vduit);
				else
					snprintf(print_path_uid,
						 sizeof(print_path_uid),
						 "%s.%s.%04x.%02x",
						 uid->vendor, uid->serial,
						 uid->ssid,
						 uid->real_unit_addr);
				uid = &private->uid;
				if (strlen(uid->vduit) > 0)
					snprintf(print_device_uid,
						 sizeof(print_device_uid),
						 "%s.%s.%04x.%02x.%s",
						 uid->vendor, uid->serial,
						 uid->ssid, uid->real_unit_addr,
						 uid->vduit);
				else
					snprintf(print_device_uid,
						 sizeof(print_device_uid),
						 "%s.%s.%04x.%02x",
						 uid->vendor, uid->serial,
						 uid->ssid,
						 uid->real_unit_addr);
				dev_err(&device->cdev->dev,
					"Not all channel paths lead to "
					"the same device, path %02X leads to "
					"device %s instead of %s\n", lpm,
					print_path_uid, print_device_uid);
				path_err = -EINVAL;
				dasd_path_add_cablepm(device, lpm);
				continue;
			}
			pos = pathmask_to_pos(lpm);
			/* store per path conf_data */
			device->path[pos].conf_data = conf_data;
			device->path[pos].cssid = sch_id.cssid;
			device->path[pos].ssid = sch_id.ssid;
			chp_desc = ccw_device_get_chp_desc(device->cdev, pos);
			if (chp_desc)
				device->path[pos].chpid = chp_desc->chpid;
			kfree(chp_desc);
			path_private.conf_data = NULL;
			path_private.conf_len = 0;
		}
		switch (dasd_eckd_path_access(conf_data, conf_len)) {
		case 0x02:
			dasd_path_add_nppm(device, lpm);
			break;
		case 0x03:
			dasd_path_add_ppm(device, lpm);
			break;
		}
		if (!dasd_path_get_opm(device)) {
			dasd_path_set_opm(device, lpm);
			dasd_generic_path_operational(device);
		} else {
			dasd_path_add_opm(device, lpm);
		}
	}

	return path_err;
}

static u32 get_fcx_max_data(struct dasd_device *device)
{
	struct dasd_eckd_private *private = device->private;
	int fcx_in_css, fcx_in_gneq, fcx_in_features;
	int tpm, mdc;

	if (dasd_nofcx)
		return 0;
	/* is transport mode supported? */
	fcx_in_css = css_general_characteristics.fcx;
	fcx_in_gneq = private->gneq->reserved2[7] & 0x04;
	fcx_in_features = private->features.feature[40] & 0x80;
	tpm = fcx_in_css && fcx_in_gneq && fcx_in_features;

	if (!tpm)
		return 0;

	mdc = ccw_device_get_mdc(device->cdev, 0);
	if (mdc < 0) {
		dev_warn(&device->cdev->dev, "Detecting the maximum supported data size for zHPF requests failed\n");
		return 0;
	} else {
		return (u32)mdc * FCX_MAX_DATA_FACTOR;
	}
}

static int verify_fcx_max_data(struct dasd_device *device, __u8 lpm)
{
	struct dasd_eckd_private *private = device->private;
	int mdc;
	u32 fcx_max_data;

	if (private->fcx_max_data) {
		mdc = ccw_device_get_mdc(device->cdev, lpm);
		if ((mdc < 0)) {
			dev_warn(&device->cdev->dev,
				 "Detecting the maximum data size for zHPF "
				 "requests failed (rc=%d) for a new path %x\n",
				 mdc, lpm);
			return mdc;
		}
		fcx_max_data = (u32)mdc * FCX_MAX_DATA_FACTOR;
		if (fcx_max_data < private->fcx_max_data) {
			dev_warn(&device->cdev->dev,
				 "The maximum data size for zHPF requests %u "
				 "on a new path %x is below the active maximum "
				 "%u\n", fcx_max_data, lpm,
				 private->fcx_max_data);
			return -EACCES;
		}
	}
	return 0;
}

static int rebuild_device_uid(struct dasd_device *device,
			      struct path_verification_work_data *data)
{
	struct dasd_eckd_private *private = device->private;
	__u8 lpm, opm = dasd_path_get_opm(device);
	int rc = -ENODEV;

	for (lpm = 0x80; lpm; lpm >>= 1) {
		if (!(lpm & opm))
			continue;
		memset(&data->rcd_buffer, 0, sizeof(data->rcd_buffer));
		memset(&data->cqr, 0, sizeof(data->cqr));
		data->cqr.cpaddr = &data->ccw;
		rc = dasd_eckd_read_conf_immediately(device, &data->cqr,
						     data->rcd_buffer,
						     lpm);

		if (rc) {
			if (rc == -EOPNOTSUPP) /* -EOPNOTSUPP is ok */
				continue;
			DBF_EVENT_DEVID(DBF_WARNING, device->cdev,
					"Read configuration data "
					"returned error %d", rc);
			break;
		}
		memcpy(private->conf_data, data->rcd_buffer,
		       DASD_ECKD_RCD_DATA_SIZE);
		if (dasd_eckd_identify_conf_parts(private)) {
			rc = -ENODEV;
		} else /* first valid path is enough */
			break;
	}

	if (!rc)
		rc = dasd_eckd_generate_uid(device);

	return rc;
}

static void do_path_verification_work(struct work_struct *work)
{
	struct path_verification_work_data *data;
	struct dasd_device *device;
	struct dasd_eckd_private path_private;
	struct dasd_uid *uid;
	__u8 path_rcd_buf[DASD_ECKD_RCD_DATA_SIZE];
	__u8 lpm, opm, npm, ppm, epm, hpfpm, cablepm;
	unsigned long flags;
	char print_uid[60];
	int rc;

	data = container_of(work, struct path_verification_work_data, worker);
	device = data->device;

	/* delay path verification until device was resumed */
	if (test_bit(DASD_FLAG_SUSPENDED, &device->flags)) {
		schedule_work(work);
		return;
	}
	/* check if path verification already running and delay if so */
	if (test_and_set_bit(DASD_FLAG_PATH_VERIFY, &device->flags)) {
		schedule_work(work);
		return;
	}
	opm = 0;
	npm = 0;
	ppm = 0;
	epm = 0;
	hpfpm = 0;
	cablepm = 0;

	for (lpm = 0x80; lpm; lpm >>= 1) {
		if (!(lpm & data->tbvpm))
			continue;
		memset(&data->rcd_buffer, 0, sizeof(data->rcd_buffer));
		memset(&data->cqr, 0, sizeof(data->cqr));
		data->cqr.cpaddr = &data->ccw;
		rc = dasd_eckd_read_conf_immediately(device, &data->cqr,
						     data->rcd_buffer,
						     lpm);
		if (!rc) {
			switch (dasd_eckd_path_access(data->rcd_buffer,
						      DASD_ECKD_RCD_DATA_SIZE)
				) {
			case 0x02:
				npm |= lpm;
				break;
			case 0x03:
				ppm |= lpm;
				break;
			}
			opm |= lpm;
		} else if (rc == -EOPNOTSUPP) {
			DBF_EVENT_DEVID(DBF_WARNING, device->cdev, "%s",
					"path verification: No configuration "
					"data retrieved");
			opm |= lpm;
		} else if (rc == -EAGAIN) {
			DBF_EVENT_DEVID(DBF_WARNING, device->cdev, "%s",
					"path verification: device is stopped,"
					" try again later");
			epm |= lpm;
		} else {
			dev_warn(&device->cdev->dev,
				 "Reading device feature codes failed "
				 "(rc=%d) for new path %x\n", rc, lpm);
			continue;
		}
		if (verify_fcx_max_data(device, lpm)) {
			opm &= ~lpm;
			npm &= ~lpm;
			ppm &= ~lpm;
			hpfpm |= lpm;
			continue;
		}

		/*
		 * save conf_data for comparison after
		 * rebuild_device_uid may have changed
		 * the original data
		 */
		memcpy(&path_rcd_buf, data->rcd_buffer,
		       DASD_ECKD_RCD_DATA_SIZE);
		path_private.conf_data = (void *) &path_rcd_buf;
		path_private.conf_len = DASD_ECKD_RCD_DATA_SIZE;
		if (dasd_eckd_identify_conf_parts(&path_private)) {
			path_private.conf_data = NULL;
			path_private.conf_len = 0;
			continue;
		}

		/*
		 * compare path UID with device UID only if at least
		 * one valid path is left
		 * in other case the device UID may have changed and
		 * the first working path UID will be used as device UID
		 */
		if (dasd_path_get_opm(device) &&
		    dasd_eckd_compare_path_uid(device, &path_private)) {
			/*
			 * the comparison was not successful
			 * rebuild the device UID with at least one
			 * known path in case a z/VM hyperswap command
			 * has changed the device
			 *
			 * after this compare again
			 *
			 * if either the rebuild or the recompare fails
			 * the path can not be used
			 */
			if (rebuild_device_uid(device, data) ||
			    dasd_eckd_compare_path_uid(
				    device, &path_private)) {
				uid = &path_private.uid;
				if (strlen(uid->vduit) > 0)
					snprintf(print_uid, sizeof(print_uid),
						 "%s.%s.%04x.%02x.%s",
						 uid->vendor, uid->serial,
						 uid->ssid, uid->real_unit_addr,
						 uid->vduit);
				else
					snprintf(print_uid, sizeof(print_uid),
						 "%s.%s.%04x.%02x",
						 uid->vendor, uid->serial,
						 uid->ssid,
						 uid->real_unit_addr);
				dev_err(&device->cdev->dev,
					"The newly added channel path %02X "
					"will not be used because it leads "
					"to a different device %s\n",
					lpm, print_uid);
				opm &= ~lpm;
				npm &= ~lpm;
				ppm &= ~lpm;
				cablepm |= lpm;
				continue;
			}
		}

		/*
		 * There is a small chance that a path is lost again between
		 * above path verification and the following modification of
		 * the device opm mask. We could avoid that race here by using
		 * yet another path mask, but we rather deal with this unlikely
		 * situation in dasd_start_IO.
		 */
		spin_lock_irqsave(get_ccwdev_lock(device->cdev), flags);
		if (!dasd_path_get_opm(device) && opm) {
			dasd_path_set_opm(device, opm);
			dasd_generic_path_operational(device);
		} else {
			dasd_path_add_opm(device, opm);
		}
		dasd_path_add_nppm(device, npm);
		dasd_path_add_ppm(device, ppm);
		dasd_path_add_tbvpm(device, epm);
		dasd_path_add_cablepm(device, cablepm);
		dasd_path_add_nohpfpm(device, hpfpm);
		spin_unlock_irqrestore(get_ccwdev_lock(device->cdev), flags);
	}
	clear_bit(DASD_FLAG_PATH_VERIFY, &device->flags);
	dasd_put_device(device);
	if (data->isglobal)
		mutex_unlock(&dasd_path_verification_mutex);
	else
		kfree(data);
}

static int dasd_eckd_verify_path(struct dasd_device *device, __u8 lpm)
{
	struct path_verification_work_data *data;

	data = kmalloc(sizeof(*data), GFP_ATOMIC | GFP_DMA);
	if (!data) {
		if (mutex_trylock(&dasd_path_verification_mutex)) {
			data = path_verification_worker;
			data->isglobal = 1;
		} else
			return -ENOMEM;
	} else {
		memset(data, 0, sizeof(*data));
		data->isglobal = 0;
	}
	INIT_WORK(&data->worker, do_path_verification_work);
	dasd_get_device(device);
	data->device = device;
	data->tbvpm = lpm;
	schedule_work(&data->worker);
	return 0;
}

static void dasd_eckd_reset_path(struct dasd_device *device, __u8 pm)
{
	struct dasd_eckd_private *private = device->private;
	unsigned long flags;

	if (!private->fcx_max_data)
		private->fcx_max_data = get_fcx_max_data(device);
	spin_lock_irqsave(get_ccwdev_lock(device->cdev), flags);
	dasd_path_set_tbvpm(device, pm ? : dasd_path_get_notoperpm(device));
	dasd_schedule_device_bh(device);
	spin_unlock_irqrestore(get_ccwdev_lock(device->cdev), flags);
}

static int dasd_eckd_read_features(struct dasd_device *device)
{
	struct dasd_eckd_private *private = device->private;
	struct dasd_psf_prssd_data *prssdp;
	struct dasd_rssd_features *features;
	struct dasd_ccw_req *cqr;
	struct ccw1 *ccw;
	int rc;

	memset(&private->features, 0, sizeof(struct dasd_rssd_features));
	cqr = dasd_smalloc_request(DASD_ECKD_MAGIC, 1 /* PSF */	+ 1 /* RSSD */,
				   (sizeof(struct dasd_psf_prssd_data) +
				    sizeof(struct dasd_rssd_features)),
				   device);
	if (IS_ERR(cqr)) {
		DBF_EVENT_DEVID(DBF_WARNING, device->cdev, "%s", "Could not "
				"allocate initialization request");
		return PTR_ERR(cqr);
	}
	cqr->startdev = device;
	cqr->memdev = device;
	cqr->block = NULL;
	cqr->retries = 256;
	cqr->expires = 10 * HZ;

	/* Prepare for Read Subsystem Data */
	prssdp = (struct dasd_psf_prssd_data *) cqr->data;
	memset(prssdp, 0, sizeof(struct dasd_psf_prssd_data));
	prssdp->order = PSF_ORDER_PRSSD;
	prssdp->suborder = 0x41;	/* Read Feature Codes */
	/* all other bytes of prssdp must be zero */

	ccw = cqr->cpaddr;
	ccw->cmd_code = DASD_ECKD_CCW_PSF;
	ccw->count = sizeof(struct dasd_psf_prssd_data);
	ccw->flags |= CCW_FLAG_CC;
	ccw->cda = (__u32)(addr_t) prssdp;

	/* Read Subsystem Data - feature codes */
	features = (struct dasd_rssd_features *) (prssdp + 1);
	memset(features, 0, sizeof(struct dasd_rssd_features));

	ccw++;
	ccw->cmd_code = DASD_ECKD_CCW_RSSD;
	ccw->count = sizeof(struct dasd_rssd_features);
	ccw->cda = (__u32)(addr_t) features;

	cqr->buildclk = get_tod_clock();
	cqr->status = DASD_CQR_FILLED;
	rc = dasd_sleep_on(cqr);
	if (rc == 0) {
		prssdp = (struct dasd_psf_prssd_data *) cqr->data;
		features = (struct dasd_rssd_features *) (prssdp + 1);
		memcpy(&private->features, features,
		       sizeof(struct dasd_rssd_features));
	} else
		dev_warn(&device->cdev->dev, "Reading device feature codes"
			 " failed with rc=%d\n", rc);
	dasd_sfree_request(cqr, cqr->memdev);
	return rc;
}


/*
 * Build CP for Perform Subsystem Function - SSC.
 */
static struct dasd_ccw_req *dasd_eckd_build_psf_ssc(struct dasd_device *device,
						    int enable_pav)
{
	struct dasd_ccw_req *cqr;
	struct dasd_psf_ssc_data *psf_ssc_data;
	struct ccw1 *ccw;

	cqr = dasd_smalloc_request(DASD_ECKD_MAGIC, 1 /* PSF */ ,
				  sizeof(struct dasd_psf_ssc_data),
				  device);

	if (IS_ERR(cqr)) {
		DBF_DEV_EVENT(DBF_WARNING, device, "%s",
			   "Could not allocate PSF-SSC request");
		return cqr;
	}
	psf_ssc_data = (struct dasd_psf_ssc_data *)cqr->data;
	psf_ssc_data->order = PSF_ORDER_SSC;
	psf_ssc_data->suborder = 0xc0;
	if (enable_pav) {
		psf_ssc_data->suborder |= 0x08;
		psf_ssc_data->reserved[0] = 0x88;
	}
	ccw = cqr->cpaddr;
	ccw->cmd_code = DASD_ECKD_CCW_PSF;
	ccw->cda = (__u32)(addr_t)psf_ssc_data;
	ccw->count = 66;

	cqr->startdev = device;
	cqr->memdev = device;
	cqr->block = NULL;
	cqr->retries = 256;
	cqr->expires = 10*HZ;
	cqr->buildclk = get_tod_clock();
	cqr->status = DASD_CQR_FILLED;
	return cqr;
}

/*
 * Perform Subsystem Function.
 * It is necessary to trigger CIO for channel revalidation since this
 * call might change behaviour of DASD devices.
 */
static int
dasd_eckd_psf_ssc(struct dasd_device *device, int enable_pav,
		  unsigned long flags)
{
	struct dasd_ccw_req *cqr;
	int rc;

	cqr = dasd_eckd_build_psf_ssc(device, enable_pav);
	if (IS_ERR(cqr))
		return PTR_ERR(cqr);

	/*
	 * set flags e.g. turn on failfast, to prevent blocking
	 * the calling function should handle failed requests
	 */
	cqr->flags |= flags;

	rc = dasd_sleep_on(cqr);
	if (!rc)
		/* trigger CIO to reprobe devices */
		css_schedule_reprobe();
	else if (cqr->intrc == -EAGAIN)
		rc = -EAGAIN;

	dasd_sfree_request(cqr, cqr->memdev);
	return rc;
}

/*
 * Valide storage server of current device.
 */
static int dasd_eckd_validate_server(struct dasd_device *device,
				     unsigned long flags)
{
	struct dasd_eckd_private *private = device->private;
	int enable_pav, rc;

	if (private->uid.type == UA_BASE_PAV_ALIAS ||
	    private->uid.type == UA_HYPER_PAV_ALIAS)
		return 0;
	if (dasd_nopav || MACHINE_IS_VM)
		enable_pav = 0;
	else
		enable_pav = 1;
	rc = dasd_eckd_psf_ssc(device, enable_pav, flags);

	/* may be requested feature is not available on server,
	 * therefore just report error and go ahead */
	DBF_EVENT_DEVID(DBF_WARNING, device->cdev, "PSF-SSC for SSID %04x "
			"returned rc=%d", private->uid.ssid, rc);
	return rc;
}

/*
 * worker to do a validate server in case of a lost pathgroup
 */
static void dasd_eckd_do_validate_server(struct work_struct *work)
{
	struct dasd_device *device = container_of(work, struct dasd_device,
						  kick_validate);
	unsigned long flags = 0;

	set_bit(DASD_CQR_FLAGS_FAILFAST, &flags);
	if (dasd_eckd_validate_server(device, flags)
	    == -EAGAIN) {
		/* schedule worker again if failed */
		schedule_work(&device->kick_validate);
		return;
	}

	dasd_put_device(device);
}

static void dasd_eckd_kick_validate_server(struct dasd_device *device)
{
	dasd_get_device(device);
	/* exit if device not online or in offline processing */
	if (test_bit(DASD_FLAG_OFFLINE, &device->flags) ||
	   device->state < DASD_STATE_ONLINE) {
		dasd_put_device(device);
		return;
	}
	/* queue call to do_validate_server to the kernel event daemon. */
	if (!schedule_work(&device->kick_validate))
		dasd_put_device(device);
}

/*
 * Check device characteristics.
 * If the device is accessible using ECKD discipline, the device is enabled.
 */
static int
dasd_eckd_check_characteristics(struct dasd_device *device)
{
	struct dasd_eckd_private *private = device->private;
	struct dasd_block *block;
	struct dasd_uid temp_uid;
	int rc, i;
	int readonly;
	unsigned long value;

	/* setup work queue for validate server*/
	INIT_WORK(&device->kick_validate, dasd_eckd_do_validate_server);
	/* setup work queue for summary unit check */
	INIT_WORK(&device->suc_work, dasd_alias_handle_summary_unit_check);

	if (!ccw_device_is_pathgroup(device->cdev)) {
		dev_warn(&device->cdev->dev,
			 "A channel path group could not be established\n");
		return -EIO;
	}
	if (!ccw_device_is_multipath(device->cdev)) {
		dev_info(&device->cdev->dev,
			 "The DASD is not operating in multipath mode\n");
	}
	if (!private) {
		private = kzalloc(sizeof(*private), GFP_KERNEL | GFP_DMA);
		if (!private) {
			dev_warn(&device->cdev->dev,
				 "Allocating memory for private DASD data "
				 "failed\n");
			return -ENOMEM;
		}
		device->private = private;
	} else {
		memset(private, 0, sizeof(*private));
	}
	/* Invalidate status of initial analysis. */
	private->init_cqr_status = -1;
	/* Set default cache operations. */
	private->attrib.operation = DASD_NORMAL_CACHE;
	private->attrib.nr_cyl = 0;

	/* Read Configuration Data */
	rc = dasd_eckd_read_conf(device);
	if (rc)
		goto out_err1;

	/* set some default values */
	device->default_expires = DASD_EXPIRES;
	device->default_retries = DASD_RETRIES;
	device->path_thrhld = DASD_ECKD_PATH_THRHLD;
	device->path_interval = DASD_ECKD_PATH_INTERVAL;

	if (private->gneq) {
		value = 1;
		for (i = 0; i < private->gneq->timeout.value; i++)
			value = 10 * value;
		value = value * private->gneq->timeout.number;
		/* do not accept useless values */
		if (value != 0 && value <= DASD_EXPIRES_MAX)
			device->default_expires = value;
	}

	dasd_eckd_get_uid(device, &temp_uid);
	if (temp_uid.type == UA_BASE_DEVICE) {
		block = dasd_alloc_block();
		if (IS_ERR(block)) {
			DBF_EVENT_DEVID(DBF_WARNING, device->cdev, "%s",
					"could not allocate dasd "
					"block structure");
			rc = PTR_ERR(block);
			goto out_err1;
		}
		device->block = block;
		block->base = device;
	}

	/* register lcu with alias handling, enable PAV */
	rc = dasd_alias_make_device_known_to_lcu(device);
	if (rc)
		goto out_err2;

	dasd_eckd_validate_server(device, 0);

	/* device may report different configuration data after LCU setup */
	rc = dasd_eckd_read_conf(device);
	if (rc)
		goto out_err3;

	/* Read Feature Codes */
	dasd_eckd_read_features(device);

	/* Read Device Characteristics */
	rc = dasd_generic_read_dev_chars(device, DASD_ECKD_MAGIC,
					 &private->rdc_data, 64);
	if (rc) {
		DBF_EVENT_DEVID(DBF_WARNING, device->cdev,
				"Read device characteristic failed, rc=%d", rc);
		goto out_err3;
	}

	if ((device->features & DASD_FEATURE_USERAW) &&
	    !(private->rdc_data.facilities.RT_in_LR)) {
		dev_err(&device->cdev->dev, "The storage server does not "
			"support raw-track access\n");
		rc = -EINVAL;
		goto out_err3;
	}

	/* find the valid cylinder size */
	if (private->rdc_data.no_cyl == LV_COMPAT_CYL &&
	    private->rdc_data.long_no_cyl)
		private->real_cyl = private->rdc_data.long_no_cyl;
	else
		private->real_cyl = private->rdc_data.no_cyl;

	private->fcx_max_data = get_fcx_max_data(device);

	readonly = dasd_device_is_ro(device);
	if (readonly)
		set_bit(DASD_FLAG_DEVICE_RO, &device->flags);

	dev_info(&device->cdev->dev, "New DASD %04X/%02X (CU %04X/%02X) "
		 "with %d cylinders, %d heads, %d sectors%s\n",
		 private->rdc_data.dev_type,
		 private->rdc_data.dev_model,
		 private->rdc_data.cu_type,
		 private->rdc_data.cu_model.model,
		 private->real_cyl,
		 private->rdc_data.trk_per_cyl,
		 private->rdc_data.sec_per_trk,
		 readonly ? ", read-only device" : "");
	return 0;

out_err3:
	dasd_alias_disconnect_device_from_lcu(device);
out_err2:
	dasd_free_block(device->block);
	device->block = NULL;
out_err1:
	kfree(private->conf_data);
	kfree(device->private);
	device->private = NULL;
	return rc;
}

static void dasd_eckd_uncheck_device(struct dasd_device *device)
{
	struct dasd_eckd_private *private = device->private;
	int i;

	dasd_alias_disconnect_device_from_lcu(device);
	private->ned = NULL;
	private->sneq = NULL;
	private->vdsneq = NULL;
	private->gneq = NULL;
	private->conf_len = 0;
	for (i = 0; i < 8; i++) {
		kfree(device->path[i].conf_data);
		if ((__u8 *)device->path[i].conf_data ==
		    private->conf_data) {
			private->conf_data = NULL;
			private->conf_len = 0;
		}
		device->path[i].conf_data = NULL;
		device->path[i].cssid = 0;
		device->path[i].ssid = 0;
		device->path[i].chpid = 0;
	}
	kfree(private->conf_data);
	private->conf_data = NULL;
}

static struct dasd_ccw_req *
dasd_eckd_analysis_ccw(struct dasd_device *device)
{
	struct dasd_eckd_private *private = device->private;
	struct eckd_count *count_data;
	struct LO_eckd_data *LO_data;
	struct dasd_ccw_req *cqr;
	struct ccw1 *ccw;
	int cplength, datasize;
	int i;

	cplength = 8;
	datasize = sizeof(struct DE_eckd_data) + 2*sizeof(struct LO_eckd_data);
	cqr = dasd_smalloc_request(DASD_ECKD_MAGIC, cplength, datasize, device);
	if (IS_ERR(cqr))
		return cqr;
	ccw = cqr->cpaddr;
	/* Define extent for the first 3 tracks. */
	define_extent(ccw++, cqr->data, 0, 2,
		      DASD_ECKD_CCW_READ_COUNT, device, 0);
	LO_data = cqr->data + sizeof(struct DE_eckd_data);
	/* Locate record for the first 4 records on track 0. */
	ccw[-1].flags |= CCW_FLAG_CC;
	locate_record(ccw++, LO_data++, 0, 0, 4,
		      DASD_ECKD_CCW_READ_COUNT, device, 0);

	count_data = private->count_area;
	for (i = 0; i < 4; i++) {
		ccw[-1].flags |= CCW_FLAG_CC;
		ccw->cmd_code = DASD_ECKD_CCW_READ_COUNT;
		ccw->flags = 0;
		ccw->count = 8;
		ccw->cda = (__u32)(addr_t) count_data;
		ccw++;
		count_data++;
	}

	/* Locate record for the first record on track 2. */
	ccw[-1].flags |= CCW_FLAG_CC;
	locate_record(ccw++, LO_data++, 2, 0, 1,
		      DASD_ECKD_CCW_READ_COUNT, device, 0);
	/* Read count ccw. */
	ccw[-1].flags |= CCW_FLAG_CC;
	ccw->cmd_code = DASD_ECKD_CCW_READ_COUNT;
	ccw->flags = 0;
	ccw->count = 8;
	ccw->cda = (__u32)(addr_t) count_data;

	cqr->block = NULL;
	cqr->startdev = device;
	cqr->memdev = device;
	cqr->retries = 255;
	cqr->buildclk = get_tod_clock();
	cqr->status = DASD_CQR_FILLED;
	return cqr;
}

/* differentiate between 'no record found' and any other error */
static int dasd_eckd_analysis_evaluation(struct dasd_ccw_req *init_cqr)
{
	char *sense;
	if (init_cqr->status == DASD_CQR_DONE)
		return INIT_CQR_OK;
	else if (init_cqr->status == DASD_CQR_NEED_ERP ||
		 init_cqr->status == DASD_CQR_FAILED) {
		sense = dasd_get_sense(&init_cqr->irb);
		if (sense && (sense[1] & SNS1_NO_REC_FOUND))
			return INIT_CQR_UNFORMATTED;
		else
			return INIT_CQR_ERROR;
	} else
		return INIT_CQR_ERROR;
}

/*
 * This is the callback function for the init_analysis cqr. It saves
 * the status of the initial analysis ccw before it frees it and kicks
 * the device to continue the startup sequence. This will call
 * dasd_eckd_do_analysis again (if the devices has not been marked
 * for deletion in the meantime).
 */
static void dasd_eckd_analysis_callback(struct dasd_ccw_req *init_cqr,
					void *data)
{
	struct dasd_device *device = init_cqr->startdev;
	struct dasd_eckd_private *private = device->private;

	private->init_cqr_status = dasd_eckd_analysis_evaluation(init_cqr);
	dasd_sfree_request(init_cqr, device);
	dasd_kick_device(device);
}

static int dasd_eckd_start_analysis(struct dasd_block *block)
{
	struct dasd_ccw_req *init_cqr;

	init_cqr = dasd_eckd_analysis_ccw(block->base);
	if (IS_ERR(init_cqr))
		return PTR_ERR(init_cqr);
	init_cqr->callback = dasd_eckd_analysis_callback;
	init_cqr->callback_data = NULL;
	init_cqr->expires = 5*HZ;
	/* first try without ERP, so we can later handle unformatted
	 * devices as special case
	 */
	clear_bit(DASD_CQR_FLAGS_USE_ERP, &init_cqr->flags);
	init_cqr->retries = 0;
	dasd_add_request_head(init_cqr);
	return -EAGAIN;
}

static int dasd_eckd_end_analysis(struct dasd_block *block)
{
	struct dasd_device *device = block->base;
	struct dasd_eckd_private *private = device->private;
	struct eckd_count *count_area;
	unsigned int sb, blk_per_trk;
	int status, i;
	struct dasd_ccw_req *init_cqr;

	status = private->init_cqr_status;
	private->init_cqr_status = -1;
	if (status == INIT_CQR_ERROR) {
		/* try again, this time with full ERP */
		init_cqr = dasd_eckd_analysis_ccw(device);
		dasd_sleep_on(init_cqr);
		status = dasd_eckd_analysis_evaluation(init_cqr);
		dasd_sfree_request(init_cqr, device);
	}

	if (device->features & DASD_FEATURE_USERAW) {
		block->bp_block = DASD_RAW_BLOCKSIZE;
		blk_per_trk = DASD_RAW_BLOCK_PER_TRACK;
		block->s2b_shift = 3;
		goto raw;
	}

	if (status == INIT_CQR_UNFORMATTED) {
		dev_warn(&device->cdev->dev, "The DASD is not formatted\n");
		return -EMEDIUMTYPE;
	} else if (status == INIT_CQR_ERROR) {
		dev_err(&device->cdev->dev,
			"Detecting the DASD disk layout failed because "
			"of an I/O error\n");
		return -EIO;
	}

	private->uses_cdl = 1;
	/* Check Track 0 for Compatible Disk Layout */
	count_area = NULL;
	for (i = 0; i < 3; i++) {
		if (private->count_area[i].kl != 4 ||
		    private->count_area[i].dl != dasd_eckd_cdl_reclen(i) - 4 ||
		    private->count_area[i].cyl != 0 ||
		    private->count_area[i].head != count_area_head[i] ||
		    private->count_area[i].record != count_area_rec[i]) {
			private->uses_cdl = 0;
			break;
		}
	}
	if (i == 3)
		count_area = &private->count_area[4];

	if (private->uses_cdl == 0) {
		for (i = 0; i < 5; i++) {
			if ((private->count_area[i].kl != 0) ||
			    (private->count_area[i].dl !=
			     private->count_area[0].dl) ||
			    private->count_area[i].cyl !=  0 ||
			    private->count_area[i].head != count_area_head[i] ||
			    private->count_area[i].record != count_area_rec[i])
				break;
		}
		if (i == 5)
			count_area = &private->count_area[0];
	} else {
		if (private->count_area[3].record == 1)
			dev_warn(&device->cdev->dev,
				 "Track 0 has no records following the VTOC\n");
	}

	if (count_area != NULL && count_area->kl == 0) {
		/* we found notthing violating our disk layout */
		if (dasd_check_blocksize(count_area->dl) == 0)
			block->bp_block = count_area->dl;
	}
	if (block->bp_block == 0) {
		dev_warn(&device->cdev->dev,
			 "The disk layout of the DASD is not supported\n");
		return -EMEDIUMTYPE;
	}
	block->s2b_shift = 0;	/* bits to shift 512 to get a block */
	for (sb = 512; sb < block->bp_block; sb = sb << 1)
		block->s2b_shift++;

	blk_per_trk = recs_per_track(&private->rdc_data, 0, block->bp_block);

raw:
	block->blocks = (private->real_cyl *
			  private->rdc_data.trk_per_cyl *
			  blk_per_trk);

	dev_info(&device->cdev->dev,
		 "DASD with %d KB/block, %d KB total size, %d KB/track, "
		 "%s\n", (block->bp_block >> 10),
		 ((private->real_cyl *
		   private->rdc_data.trk_per_cyl *
		   blk_per_trk * (block->bp_block >> 9)) >> 1),
		 ((blk_per_trk * block->bp_block) >> 10),
		 private->uses_cdl ?
		 "compatible disk layout" : "linux disk layout");

	return 0;
}

static int dasd_eckd_do_analysis(struct dasd_block *block)
{
	struct dasd_eckd_private *private = block->base->private;

	if (private->init_cqr_status < 0)
		return dasd_eckd_start_analysis(block);
	else
		return dasd_eckd_end_analysis(block);
}

static int dasd_eckd_basic_to_ready(struct dasd_device *device)
{
	return dasd_alias_add_device(device);
};

static int dasd_eckd_online_to_ready(struct dasd_device *device)
{
	cancel_work_sync(&device->reload_device);
	cancel_work_sync(&device->kick_validate);
	return 0;
};

static int dasd_eckd_basic_to_known(struct dasd_device *device)
{
	return dasd_alias_remove_device(device);
};

static int
dasd_eckd_fill_geometry(struct dasd_block *block, struct hd_geometry *geo)
{
	struct dasd_eckd_private *private = block->base->private;

	if (dasd_check_blocksize(block->bp_block) == 0) {
		geo->sectors = recs_per_track(&private->rdc_data,
					      0, block->bp_block);
	}
	geo->cylinders = private->rdc_data.no_cyl;
	geo->heads = private->rdc_data.trk_per_cyl;
	return 0;
}

/*
 * Build the TCW request for the format check
 */
static struct dasd_ccw_req *
dasd_eckd_build_check_tcw(struct dasd_device *base, struct format_data_t *fdata,
			  int enable_pav, struct eckd_count *fmt_buffer,
			  int rpt)
{
	struct dasd_eckd_private *start_priv;
	struct dasd_device *startdev = NULL;
	struct tidaw *last_tidaw = NULL;
	struct dasd_ccw_req *cqr;
	struct itcw *itcw;
	int itcw_size;
	int count;
	int rc;
	int i;

	if (enable_pav)
		startdev = dasd_alias_get_start_dev(base);

	if (!startdev)
		startdev = base;

	start_priv = startdev->private;

	count = rpt * (fdata->stop_unit - fdata->start_unit + 1);

	/*
	 * we're adding 'count' amount of tidaw to the itcw.
	 * calculate the corresponding itcw_size
	 */
	itcw_size = itcw_calc_size(0, count, 0);

	cqr = dasd_smalloc_request(DASD_ECKD_MAGIC, 0, itcw_size, startdev);
	if (IS_ERR(cqr))
		return cqr;

	start_priv->count++;

	itcw = itcw_init(cqr->data, itcw_size, ITCW_OP_READ, 0, count, 0);
	if (IS_ERR(itcw)) {
		rc = -EINVAL;
		goto out_err;
	}

	cqr->cpaddr = itcw_get_tcw(itcw);
	rc = prepare_itcw(itcw, fdata->start_unit, fdata->stop_unit,
			  DASD_ECKD_CCW_READ_COUNT_MT, base, startdev, 0, count,
			  sizeof(struct eckd_count),
			  count * sizeof(struct eckd_count), 0, rpt);
	if (rc)
		goto out_err;

	for (i = 0; i < count; i++) {
		last_tidaw = itcw_add_tidaw(itcw, 0, fmt_buffer++,
					    sizeof(struct eckd_count));
		if (IS_ERR(last_tidaw)) {
			rc = -EINVAL;
			goto out_err;
		}
	}

	last_tidaw->flags |= TIDAW_FLAGS_LAST;
	itcw_finalize(itcw);

	cqr->cpmode = 1;
	cqr->startdev = startdev;
	cqr->memdev = startdev;
	cqr->basedev = base;
	cqr->retries = startdev->default_retries;
	cqr->expires = startdev->default_expires * HZ;
	cqr->buildclk = get_tod_clock();
	cqr->status = DASD_CQR_FILLED;
	/* Set flags to suppress output for expected errors */
	set_bit(DASD_CQR_SUPPRESS_FP, &cqr->flags);
	set_bit(DASD_CQR_SUPPRESS_IL, &cqr->flags);

	return cqr;

out_err:
	dasd_sfree_request(cqr, startdev);

	return ERR_PTR(rc);
}

/*
 * Build the CCW request for the format check
 */
static struct dasd_ccw_req *
dasd_eckd_build_check(struct dasd_device *base, struct format_data_t *fdata,
		      int enable_pav, struct eckd_count *fmt_buffer, int rpt)
{
	struct dasd_eckd_private *start_priv;
	struct dasd_eckd_private *base_priv;
	struct dasd_device *startdev = NULL;
	struct dasd_ccw_req *cqr;
	struct ccw1 *ccw;
	void *data;
	int cplength, datasize;
	int use_prefix;
	int count;
	int i;

	if (enable_pav)
		startdev = dasd_alias_get_start_dev(base);

	if (!startdev)
		startdev = base;

	start_priv = startdev->private;
	base_priv = base->private;

	count = rpt * (fdata->stop_unit - fdata->start_unit + 1);

	use_prefix = base_priv->features.feature[8] & 0x01;

	if (use_prefix) {
		cplength = 1;
		datasize = sizeof(struct PFX_eckd_data);
	} else {
		cplength = 2;
		datasize = sizeof(struct DE_eckd_data) +
			sizeof(struct LO_eckd_data);
	}
	cplength += count;

	cqr = dasd_smalloc_request(DASD_ECKD_MAGIC, cplength, datasize,
				  startdev);
	if (IS_ERR(cqr))
		return cqr;

	start_priv->count++;
	data = cqr->data;
	ccw = cqr->cpaddr;

	if (use_prefix) {
		prefix_LRE(ccw++, data, fdata->start_unit, fdata->stop_unit,
			   DASD_ECKD_CCW_READ_COUNT, base, startdev, 1, 0,
			   count, 0, 0);
	} else {
		define_extent(ccw++, data, fdata->start_unit, fdata->stop_unit,
			      DASD_ECKD_CCW_READ_COUNT, startdev, 0);

		data += sizeof(struct DE_eckd_data);
		ccw[-1].flags |= CCW_FLAG_CC;

		locate_record(ccw++, data, fdata->start_unit, 0, count,
			      DASD_ECKD_CCW_READ_COUNT, base, 0);
	}

	for (i = 0; i < count; i++) {
		ccw[-1].flags |= CCW_FLAG_CC;
		ccw->cmd_code = DASD_ECKD_CCW_READ_COUNT;
		ccw->flags = CCW_FLAG_SLI;
		ccw->count = 8;
		ccw->cda = (__u32)(addr_t) fmt_buffer;
		ccw++;
		fmt_buffer++;
	}

	cqr->startdev = startdev;
	cqr->memdev = startdev;
	cqr->basedev = base;
	cqr->retries = DASD_RETRIES;
	cqr->expires = startdev->default_expires * HZ;
	cqr->buildclk = get_tod_clock();
	cqr->status = DASD_CQR_FILLED;
	/* Set flags to suppress output for expected errors */
	set_bit(DASD_CQR_SUPPRESS_NRF, &cqr->flags);

	return cqr;
}

static struct dasd_ccw_req *
dasd_eckd_build_format(struct dasd_device *base,
		       struct format_data_t *fdata,
		       int enable_pav)
{
	struct dasd_eckd_private *base_priv;
	struct dasd_eckd_private *start_priv;
	struct dasd_device *startdev = NULL;
	struct dasd_ccw_req *fcp;
	struct eckd_count *ect;
	struct ch_t address;
	struct ccw1 *ccw;
	void *data;
	int rpt;
	int cplength, datasize;
	int i, j;
	int intensity = 0;
	int r0_perm;
	int nr_tracks;
	int use_prefix;

	if (enable_pav)
		startdev = dasd_alias_get_start_dev(base);

	if (!startdev)
		startdev = base;

	start_priv = startdev->private;
	base_priv = base->private;

	rpt = recs_per_track(&base_priv->rdc_data, 0, fdata->blksize);

	nr_tracks = fdata->stop_unit - fdata->start_unit + 1;

	/*
	 * fdata->intensity is a bit string that tells us what to do:
	 *   Bit 0: write record zero
	 *   Bit 1: write home address, currently not supported
	 *   Bit 2: invalidate tracks
	 *   Bit 3: use OS/390 compatible disk layout (cdl)
	 *   Bit 4: do not allow storage subsystem to modify record zero
	 * Only some bit combinations do make sense.
	 */
	if (fdata->intensity & 0x10) {
		r0_perm = 0;
		intensity = fdata->intensity & ~0x10;
	} else {
		r0_perm = 1;
		intensity = fdata->intensity;
	}

	use_prefix = base_priv->features.feature[8] & 0x01;

	switch (intensity) {
	case 0x00:	/* Normal format */
	case 0x08:	/* Normal format, use cdl. */
		cplength = 2 + (rpt*nr_tracks);
		if (use_prefix)
			datasize = sizeof(struct PFX_eckd_data) +
				sizeof(struct LO_eckd_data) +
				rpt * nr_tracks * sizeof(struct eckd_count);
		else
			datasize = sizeof(struct DE_eckd_data) +
				sizeof(struct LO_eckd_data) +
				rpt * nr_tracks * sizeof(struct eckd_count);
		break;
	case 0x01:	/* Write record zero and format track. */
	case 0x09:	/* Write record zero and format track, use cdl. */
		cplength = 2 + rpt * nr_tracks;
		if (use_prefix)
			datasize = sizeof(struct PFX_eckd_data) +
				sizeof(struct LO_eckd_data) +
				sizeof(struct eckd_count) +
				rpt * nr_tracks * sizeof(struct eckd_count);
		else
			datasize = sizeof(struct DE_eckd_data) +
				sizeof(struct LO_eckd_data) +
				sizeof(struct eckd_count) +
				rpt * nr_tracks * sizeof(struct eckd_count);
		break;
	case 0x04:	/* Invalidate track. */
	case 0x0c:	/* Invalidate track, use cdl. */
		cplength = 3;
		if (use_prefix)
			datasize = sizeof(struct PFX_eckd_data) +
				sizeof(struct LO_eckd_data) +
				sizeof(struct eckd_count);
		else
			datasize = sizeof(struct DE_eckd_data) +
				sizeof(struct LO_eckd_data) +
				sizeof(struct eckd_count);
		break;
	default:
		dev_warn(&startdev->cdev->dev,
			 "An I/O control call used incorrect flags 0x%x\n",
			 fdata->intensity);
		return ERR_PTR(-EINVAL);
	}
	/* Allocate the format ccw request. */
	fcp = dasd_smalloc_request(DASD_ECKD_MAGIC, cplength,
				   datasize, startdev);
	if (IS_ERR(fcp))
		return fcp;

	start_priv->count++;
	data = fcp->data;
	ccw = fcp->cpaddr;

	switch (intensity & ~0x08) {
	case 0x00: /* Normal format. */
		if (use_prefix) {
			prefix(ccw++, (struct PFX_eckd_data *) data,
			       fdata->start_unit, fdata->stop_unit,
			       DASD_ECKD_CCW_WRITE_CKD, base, startdev);
			/* grant subsystem permission to format R0 */
			if (r0_perm)
				((struct PFX_eckd_data *)data)
					->define_extent.ga_extended |= 0x04;
			data += sizeof(struct PFX_eckd_data);
		} else {
			define_extent(ccw++, (struct DE_eckd_data *) data,
				      fdata->start_unit, fdata->stop_unit,
				      DASD_ECKD_CCW_WRITE_CKD, startdev, 0);
			/* grant subsystem permission to format R0 */
			if (r0_perm)
				((struct DE_eckd_data *) data)
					->ga_extended |= 0x04;
			data += sizeof(struct DE_eckd_data);
		}
		ccw[-1].flags |= CCW_FLAG_CC;
		locate_record(ccw++, (struct LO_eckd_data *) data,
			      fdata->start_unit, 0, rpt*nr_tracks,
			      DASD_ECKD_CCW_WRITE_CKD, base,
			      fdata->blksize);
		data += sizeof(struct LO_eckd_data);
		break;
	case 0x01: /* Write record zero + format track. */
		if (use_prefix) {
			prefix(ccw++, (struct PFX_eckd_data *) data,
			       fdata->start_unit, fdata->stop_unit,
			       DASD_ECKD_CCW_WRITE_RECORD_ZERO,
			       base, startdev);
			data += sizeof(struct PFX_eckd_data);
		} else {
			define_extent(ccw++, (struct DE_eckd_data *) data,
			       fdata->start_unit, fdata->stop_unit,
			       DASD_ECKD_CCW_WRITE_RECORD_ZERO, startdev, 0);
			data += sizeof(struct DE_eckd_data);
		}
		ccw[-1].flags |= CCW_FLAG_CC;
		locate_record(ccw++, (struct LO_eckd_data *) data,
			      fdata->start_unit, 0, rpt * nr_tracks + 1,
			      DASD_ECKD_CCW_WRITE_RECORD_ZERO, base,
			      base->block->bp_block);
		data += sizeof(struct LO_eckd_data);
		break;
	case 0x04: /* Invalidate track. */
		if (use_prefix) {
			prefix(ccw++, (struct PFX_eckd_data *) data,
			       fdata->start_unit, fdata->stop_unit,
			       DASD_ECKD_CCW_WRITE_CKD, base, startdev);
			data += sizeof(struct PFX_eckd_data);
		} else {
			define_extent(ccw++, (struct DE_eckd_data *) data,
			       fdata->start_unit, fdata->stop_unit,
			       DASD_ECKD_CCW_WRITE_CKD, startdev, 0);
			data += sizeof(struct DE_eckd_data);
		}
		ccw[-1].flags |= CCW_FLAG_CC;
		locate_record(ccw++, (struct LO_eckd_data *) data,
			      fdata->start_unit, 0, 1,
			      DASD_ECKD_CCW_WRITE_CKD, base, 8);
		data += sizeof(struct LO_eckd_data);
		break;
	}

	for (j = 0; j < nr_tracks; j++) {
		/* calculate cylinder and head for the current track */
		set_ch_t(&address,
			 (fdata->start_unit + j) /
			 base_priv->rdc_data.trk_per_cyl,
			 (fdata->start_unit + j) %
			 base_priv->rdc_data.trk_per_cyl);
		if (intensity & 0x01) {	/* write record zero */
			ect = (struct eckd_count *) data;
			data += sizeof(struct eckd_count);
			ect->cyl = address.cyl;
			ect->head = address.head;
			ect->record = 0;
			ect->kl = 0;
			ect->dl = 8;
			ccw[-1].flags |= CCW_FLAG_CC;
			ccw->cmd_code = DASD_ECKD_CCW_WRITE_RECORD_ZERO;
			ccw->flags = CCW_FLAG_SLI;
			ccw->count = 8;
			ccw->cda = (__u32)(addr_t) ect;
			ccw++;
		}
		if ((intensity & ~0x08) & 0x04) {	/* erase track */
			ect = (struct eckd_count *) data;
			data += sizeof(struct eckd_count);
			ect->cyl = address.cyl;
			ect->head = address.head;
			ect->record = 1;
			ect->kl = 0;
			ect->dl = 0;
			ccw[-1].flags |= CCW_FLAG_CC;
			ccw->cmd_code = DASD_ECKD_CCW_WRITE_CKD;
			ccw->flags = CCW_FLAG_SLI;
			ccw->count = 8;
			ccw->cda = (__u32)(addr_t) ect;
		} else {		/* write remaining records */
			for (i = 0; i < rpt; i++) {
				ect = (struct eckd_count *) data;
				data += sizeof(struct eckd_count);
				ect->cyl = address.cyl;
				ect->head = address.head;
				ect->record = i + 1;
				ect->kl = 0;
				ect->dl = fdata->blksize;
				/*
				 * Check for special tracks 0-1
				 * when formatting CDL
				 */
				if ((intensity & 0x08) &&
				    address.cyl == 0 && address.head == 0) {
					if (i < 3) {
						ect->kl = 4;
						ect->dl = sizes_trk0[i] - 4;
					}
				}
				if ((intensity & 0x08) &&
				    address.cyl == 0 && address.head == 1) {
					ect->kl = 44;
					ect->dl = LABEL_SIZE - 44;
				}
				ccw[-1].flags |= CCW_FLAG_CC;
				if (i != 0 || j == 0)
					ccw->cmd_code =
						DASD_ECKD_CCW_WRITE_CKD;
				else
					ccw->cmd_code =
						DASD_ECKD_CCW_WRITE_CKD_MT;
				ccw->flags = CCW_FLAG_SLI;
				ccw->count = 8;
				ccw->cda = (__u32)(addr_t) ect;
				ccw++;
			}
		}
	}

	fcp->startdev = startdev;
	fcp->memdev = startdev;
	fcp->basedev = base;
	fcp->retries = 256;
	fcp->expires = startdev->default_expires * HZ;
	fcp->buildclk = get_tod_clock();
	fcp->status = DASD_CQR_FILLED;

	return fcp;
}

/*
 * Wrapper function to build a CCW request depending on input data
 */
static struct dasd_ccw_req *
dasd_eckd_format_build_ccw_req(struct dasd_device *base,
			       struct format_data_t *fdata, int enable_pav,
			       int tpm, struct eckd_count *fmt_buffer, int rpt)
{
	struct dasd_ccw_req *ccw_req;

	if (!fmt_buffer) {
		ccw_req = dasd_eckd_build_format(base, fdata, enable_pav);
	} else {
		if (tpm)
			ccw_req = dasd_eckd_build_check_tcw(base, fdata,
							    enable_pav,
							    fmt_buffer, rpt);
		else
			ccw_req = dasd_eckd_build_check(base, fdata, enable_pav,
							fmt_buffer, rpt);
	}

	return ccw_req;
}

/*
 * Sanity checks on format_data
 */
static int dasd_eckd_format_sanity_checks(struct dasd_device *base,
					  struct format_data_t *fdata)
{
	struct dasd_eckd_private *private = base->private;

	if (fdata->start_unit >=
	    (private->real_cyl * private->rdc_data.trk_per_cyl)) {
		dev_warn(&base->cdev->dev,
			 "Start track number %u used in formatting is too big\n",
			 fdata->start_unit);
		return -EINVAL;
	}
	if (fdata->stop_unit >=
	    (private->real_cyl * private->rdc_data.trk_per_cyl)) {
		dev_warn(&base->cdev->dev,
			 "Stop track number %u used in formatting is too big\n",
			 fdata->stop_unit);
		return -EINVAL;
	}
	if (fdata->start_unit > fdata->stop_unit) {
		dev_warn(&base->cdev->dev,
			 "Start track %u used in formatting exceeds end track\n",
			 fdata->start_unit);
		return -EINVAL;
	}
	if (dasd_check_blocksize(fdata->blksize) != 0) {
		dev_warn(&base->cdev->dev,
			 "The DASD cannot be formatted with block size %u\n",
			 fdata->blksize);
		return -EINVAL;
	}
	return 0;
}

/*
 * This function will process format_data originally coming from an IOCTL
 */
static int dasd_eckd_format_process_data(struct dasd_device *base,
					 struct format_data_t *fdata,
					 int enable_pav, int tpm,
					 struct eckd_count *fmt_buffer, int rpt,
					 struct irb *irb)
{
	struct dasd_eckd_private *private = base->private;
	struct dasd_ccw_req *cqr, *n;
	struct list_head format_queue;
	struct dasd_device *device;
	char *sense = NULL;
	int old_start, old_stop, format_step;
	int step, retry;
	int rc;

	rc = dasd_eckd_format_sanity_checks(base, fdata);
	if (rc)
		return rc;

	INIT_LIST_HEAD(&format_queue);

	old_start = fdata->start_unit;
	old_stop = fdata->stop_unit;

	if (!tpm && fmt_buffer != NULL) {
		/* Command Mode / Format Check */
		format_step = 1;
	} else if (tpm && fmt_buffer != NULL) {
		/* Transport Mode / Format Check */
		format_step = DASD_CQR_MAX_CCW / rpt;
	} else {
		/* Normal Formatting */
		format_step = DASD_CQR_MAX_CCW /
			recs_per_track(&private->rdc_data, 0, fdata->blksize);
	}

	do {
		retry = 0;
		while (fdata->start_unit <= old_stop) {
			step = fdata->stop_unit - fdata->start_unit + 1;
			if (step > format_step) {
				fdata->stop_unit =
					fdata->start_unit + format_step - 1;
			}

			cqr = dasd_eckd_format_build_ccw_req(base, fdata,
							     enable_pav, tpm,
							     fmt_buffer, rpt);
			if (IS_ERR(cqr)) {
				rc = PTR_ERR(cqr);
				if (rc == -ENOMEM) {
					if (list_empty(&format_queue))
						goto out;
					/*
					 * not enough memory available, start
					 * requests retry after first requests
					 * were finished
					 */
					retry = 1;
					break;
				}
				goto out_err;
			}
			list_add_tail(&cqr->blocklist, &format_queue);

			if (fmt_buffer) {
				step = fdata->stop_unit - fdata->start_unit + 1;
				fmt_buffer += rpt * step;
			}
			fdata->start_unit = fdata->stop_unit + 1;
			fdata->stop_unit = old_stop;
		}

		rc = dasd_sleep_on_queue(&format_queue);

out_err:
		list_for_each_entry_safe(cqr, n, &format_queue, blocklist) {
			device = cqr->startdev;
			private = device->private;

			if (cqr->status == DASD_CQR_FAILED) {
				/*
				 * Only get sense data if called by format
				 * check
				 */
				if (fmt_buffer && irb) {
					sense = dasd_get_sense(&cqr->irb);
					memcpy(irb, &cqr->irb, sizeof(*irb));
				}
				rc = -EIO;
			}
			list_del_init(&cqr->blocklist);
			dasd_sfree_request(cqr, device);
			private->count--;
		}

		if (rc && rc != -EIO)
			goto out;
		if (rc == -EIO) {
			/*
			 * In case fewer than the expected records are on the
			 * track, we will most likely get a 'No Record Found'
			 * error (in command mode) or a 'File Protected' error
			 * (in transport mode). Those particular cases shouldn't
			 * pass the -EIO to the IOCTL, therefore reset the rc
			 * and continue.
			 */
			if (sense &&
			    (sense[1] & SNS1_NO_REC_FOUND ||
			     sense[1] & SNS1_FILE_PROTECTED))
				retry = 1;
			else
				goto out;
		}

	} while (retry);

out:
	fdata->start_unit = old_start;
	fdata->stop_unit = old_stop;

	return rc;
}

static int dasd_eckd_format_device(struct dasd_device *base,
				   struct format_data_t *fdata, int enable_pav)
{
	return dasd_eckd_format_process_data(base, fdata, enable_pav, 0, NULL,
					     0, NULL);
}

/*
 * Helper function to count consecutive records of a single track.
 */
static int dasd_eckd_count_records(struct eckd_count *fmt_buffer, int start,
				   int max)
{
	int head;
	int i;

	head = fmt_buffer[start].head;

	/*
	 * There are 3 conditions where we stop counting:
	 * - if data reoccurs (same head and record may reoccur), which may
	 *   happen due to the way DASD_ECKD_CCW_READ_COUNT works
	 * - when the head changes, because we're iterating over several tracks
	 *   then (DASD_ECKD_CCW_READ_COUNT_MT)
	 * - when we've reached the end of sensible data in the buffer (the
	 *   record will be 0 then)
	 */
	for (i = start; i < max; i++) {
		if (i > start) {
			if ((fmt_buffer[i].head == head &&
			    fmt_buffer[i].record == 1) ||
			    fmt_buffer[i].head != head ||
			    fmt_buffer[i].record == 0)
				break;
		}
	}

	return i - start;
}

/*
 * Evaluate a given range of tracks. Data like number of records, blocksize,
 * record ids, and key length are compared with expected data.
 *
 * If a mismatch occurs, the corresponding error bit is set, as well as
 * additional information, depending on the error.
 */
static void dasd_eckd_format_evaluate_tracks(struct eckd_count *fmt_buffer,
					     struct format_check_t *cdata,
					     int rpt_max, int rpt_exp,
					     int trk_per_cyl, int tpm)
{
	struct ch_t geo;
	int max_entries;
	int count = 0;
	int trkcount;
	int blksize;
	int pos = 0;
	int i, j;
	int kl;

	trkcount = cdata->expect.stop_unit - cdata->expect.start_unit + 1;
	max_entries = trkcount * rpt_max;

	for (i = cdata->expect.start_unit; i <= cdata->expect.stop_unit; i++) {
		/* Calculate the correct next starting position in the buffer */
		if (tpm) {
			while (fmt_buffer[pos].record == 0 &&
			       fmt_buffer[pos].dl == 0) {
				if (pos++ > max_entries)
					break;
			}
		} else {
			if (i != cdata->expect.start_unit)
				pos += rpt_max - count;
		}

		/* Calculate the expected geo values for the current track */
		set_ch_t(&geo, i / trk_per_cyl, i % trk_per_cyl);

		/* Count and check number of records */
		count = dasd_eckd_count_records(fmt_buffer, pos, pos + rpt_max);

		if (count < rpt_exp) {
			cdata->result = DASD_FMT_ERR_TOO_FEW_RECORDS;
			break;
		}
		if (count > rpt_exp) {
			cdata->result = DASD_FMT_ERR_TOO_MANY_RECORDS;
			break;
		}

		for (j = 0; j < count; j++, pos++) {
			blksize = cdata->expect.blksize;
			kl = 0;

			/*
			 * Set special values when checking CDL formatted
			 * devices.
			 */
			if ((cdata->expect.intensity & 0x08) &&
			    geo.cyl == 0 && geo.head == 0) {
				if (j < 3) {
					blksize = sizes_trk0[j] - 4;
					kl = 4;
				}
			}
			if ((cdata->expect.intensity & 0x08) &&
			    geo.cyl == 0 && geo.head == 1) {
				blksize = LABEL_SIZE - 44;
				kl = 44;
			}

			/* Check blocksize */
			if (fmt_buffer[pos].dl != blksize) {
				cdata->result = DASD_FMT_ERR_BLKSIZE;
				goto out;
			}
			/* Check if key length is 0 */
			if (fmt_buffer[pos].kl != kl) {
				cdata->result = DASD_FMT_ERR_KEY_LENGTH;
				goto out;
			}
			/* Check if record_id is correct */
			if (fmt_buffer[pos].cyl != geo.cyl ||
			    fmt_buffer[pos].head != geo.head ||
			    fmt_buffer[pos].record != (j + 1)) {
				cdata->result = DASD_FMT_ERR_RECORD_ID;
				goto out;
			}
		}
	}

out:
	/*
	 * In case of no errors, we need to decrease by one
	 * to get the correct positions.
	 */
	if (!cdata->result) {
		i--;
		pos--;
	}

	cdata->unit = i;
	cdata->num_records = count;
	cdata->rec = fmt_buffer[pos].record;
	cdata->blksize = fmt_buffer[pos].dl;
	cdata->key_length = fmt_buffer[pos].kl;
}

/*
 * Check the format of a range of tracks of a DASD.
 */
static int dasd_eckd_check_device_format(struct dasd_device *base,
					 struct format_check_t *cdata,
					 int enable_pav)
{
	struct dasd_eckd_private *private = base->private;
	struct eckd_count *fmt_buffer;
	struct irb irb;
	int rpt_max, rpt_exp;
	int fmt_buffer_size;
	int trk_per_cyl;
	int trkcount;
	int tpm = 0;
	int rc;

	trk_per_cyl = private->rdc_data.trk_per_cyl;

	/* Get maximum and expected amount of records per track */
	rpt_max = recs_per_track(&private->rdc_data, 0, 512) + 1;
	rpt_exp = recs_per_track(&private->rdc_data, 0, cdata->expect.blksize);

	trkcount = cdata->expect.stop_unit - cdata->expect.start_unit + 1;
	fmt_buffer_size = trkcount * rpt_max * sizeof(struct eckd_count);

	fmt_buffer = kzalloc(fmt_buffer_size, GFP_KERNEL | GFP_DMA);
	if (!fmt_buffer)
		return -ENOMEM;

	/*
	 * A certain FICON feature subset is needed to operate in transport
	 * mode. Additionally, the support for transport mode is implicitly
	 * checked by comparing the buffer size with fcx_max_data. As long as
	 * the buffer size is smaller we can operate in transport mode and
	 * process multiple tracks. If not, only one track at once is being
	 * processed using command mode.
	 */
	if ((private->features.feature[40] & 0x04) &&
	    fmt_buffer_size <= private->fcx_max_data)
		tpm = 1;

	rc = dasd_eckd_format_process_data(base, &cdata->expect, enable_pav,
					   tpm, fmt_buffer, rpt_max, &irb);
	if (rc && rc != -EIO)
		goto out;
	if (rc == -EIO) {
		/*
		 * If our first attempt with transport mode enabled comes back
		 * with an incorrect length error, we're going to retry the
		 * check with command mode.
		 */
		if (tpm && scsw_cstat(&irb.scsw) == 0x40) {
			tpm = 0;
			rc = dasd_eckd_format_process_data(base, &cdata->expect,
							   enable_pav, tpm,
							   fmt_buffer, rpt_max,
							   &irb);
			if (rc)
				goto out;
		} else {
			goto out;
		}
	}

	dasd_eckd_format_evaluate_tracks(fmt_buffer, cdata, rpt_max, rpt_exp,
					 trk_per_cyl, tpm);

out:
	kfree(fmt_buffer);

	return rc;
}

static void dasd_eckd_handle_terminated_request(struct dasd_ccw_req *cqr)
{
	if (cqr->retries < 0) {
		cqr->status = DASD_CQR_FAILED;
		return;
	}
	cqr->status = DASD_CQR_FILLED;
	if (cqr->block && (cqr->startdev != cqr->block->base)) {
		dasd_eckd_reset_ccw_to_base_io(cqr);
		cqr->startdev = cqr->block->base;
		cqr->lpm = dasd_path_get_opm(cqr->block->base);
	}
};

static dasd_erp_fn_t
dasd_eckd_erp_action(struct dasd_ccw_req * cqr)
{
	struct dasd_device *device = (struct dasd_device *) cqr->startdev;
	struct ccw_device *cdev = device->cdev;

	switch (cdev->id.cu_type) {
	case 0x3990:
	case 0x2105:
	case 0x2107:
	case 0x1750:
		return dasd_3990_erp_action;
	case 0x9343:
	case 0x3880:
	default:
		return dasd_default_erp_action;
	}
}

static dasd_erp_fn_t
dasd_eckd_erp_postaction(struct dasd_ccw_req * cqr)
{
	return dasd_default_erp_postaction;
}

static void dasd_eckd_check_for_device_change(struct dasd_device *device,
					      struct dasd_ccw_req *cqr,
					      struct irb *irb)
{
	char mask;
	char *sense = NULL;
	struct dasd_eckd_private *private = device->private;

	/* first of all check for state change pending interrupt */
	mask = DEV_STAT_ATTENTION | DEV_STAT_DEV_END | DEV_STAT_UNIT_EXCEP;
	if ((scsw_dstat(&irb->scsw) & mask) == mask) {
		/*
		 * for alias only, not in offline processing
		 * and only if not suspended
		 */
		if (!device->block && private->lcu &&
		    device->state == DASD_STATE_ONLINE &&
		    !test_bit(DASD_FLAG_OFFLINE, &device->flags) &&
		    !test_bit(DASD_FLAG_SUSPENDED, &device->flags)) {
			/* schedule worker to reload device */
			dasd_reload_device(device);
		}
		dasd_generic_handle_state_change(device);
		return;
	}

	sense = dasd_get_sense(irb);
	if (!sense)
		return;

	/* summary unit check */
	if ((sense[27] & DASD_SENSE_BIT_0) && (sense[7] == 0x0D) &&
	    (scsw_dstat(&irb->scsw) & DEV_STAT_UNIT_CHECK)) {
		if (test_and_set_bit(DASD_FLAG_SUC, &device->flags)) {
			DBF_DEV_EVENT(DBF_WARNING, device, "%s",
				      "eckd suc: device already notified");
			return;
		}
		sense = dasd_get_sense(irb);
		if (!sense) {
			DBF_DEV_EVENT(DBF_WARNING, device, "%s",
				      "eckd suc: no reason code available");
			clear_bit(DASD_FLAG_SUC, &device->flags);
			return;

		}
		private->suc_reason = sense[8];
		DBF_DEV_EVENT(DBF_NOTICE, device, "%s %x",
			      "eckd handle summary unit check: reason",
			      private->suc_reason);
		dasd_get_device(device);
		if (!schedule_work(&device->suc_work))
			dasd_put_device(device);

		return;
	}

	/* service information message SIM */
	if (!cqr && !(sense[27] & DASD_SENSE_BIT_0) &&
	    ((sense[6] & DASD_SIM_SENSE) == DASD_SIM_SENSE)) {
		dasd_3990_erp_handle_sim(device, sense);
		return;
	}

	/* loss of device reservation is handled via base devices only
	 * as alias devices may be used with several bases
	 */
	if (device->block && (sense[27] & DASD_SENSE_BIT_0) &&
	    (sense[7] == 0x3F) &&
	    (scsw_dstat(&irb->scsw) & DEV_STAT_UNIT_CHECK) &&
	    test_bit(DASD_FLAG_IS_RESERVED, &device->flags)) {
		if (device->features & DASD_FEATURE_FAILONSLCK)
			set_bit(DASD_FLAG_LOCK_STOLEN, &device->flags);
		clear_bit(DASD_FLAG_IS_RESERVED, &device->flags);
		dev_err(&device->cdev->dev,
			"The device reservation was lost\n");
	}
}

static struct dasd_ccw_req *dasd_eckd_build_cp_cmd_single(
					       struct dasd_device *startdev,
					       struct dasd_block *block,
					       struct request *req,
					       sector_t first_rec,
					       sector_t last_rec,
					       sector_t first_trk,
					       sector_t last_trk,
					       unsigned int first_offs,
					       unsigned int last_offs,
					       unsigned int blk_per_trk,
					       unsigned int blksize)
{
	struct dasd_eckd_private *private;
	unsigned long *idaws;
	struct LO_eckd_data *LO_data;
	struct dasd_ccw_req *cqr;
	struct ccw1 *ccw;
	struct req_iterator iter;
	struct bio_vec bv;
	char *dst;
	unsigned int off;
	int count, cidaw, cplength, datasize;
	sector_t recid;
	unsigned char cmd, rcmd;
	int use_prefix;
	struct dasd_device *basedev;

	basedev = block->base;
	private = basedev->private;
	if (rq_data_dir(req) == READ)
		cmd = DASD_ECKD_CCW_READ_MT;
	else if (rq_data_dir(req) == WRITE)
		cmd = DASD_ECKD_CCW_WRITE_MT;
	else
		return ERR_PTR(-EINVAL);

	/* Check struct bio and count the number of blocks for the request. */
	count = 0;
	cidaw = 0;
	rq_for_each_segment(bv, req, iter) {
		if (bv.bv_len & (blksize - 1))
			/* Eckd can only do full blocks. */
			return ERR_PTR(-EINVAL);
		count += bv.bv_len >> (block->s2b_shift + 9);
		if (idal_is_needed (page_address(bv.bv_page), bv.bv_len))
			cidaw += bv.bv_len >> (block->s2b_shift + 9);
	}
	/* Paranoia. */
	if (count != last_rec - first_rec + 1)
		return ERR_PTR(-EINVAL);

	/* use the prefix command if available */
	use_prefix = private->features.feature[8] & 0x01;
	if (use_prefix) {
		/* 1x prefix + number of blocks */
		cplength = 2 + count;
		/* 1x prefix + cidaws*sizeof(long) */
		datasize = sizeof(struct PFX_eckd_data) +
			sizeof(struct LO_eckd_data) +
			cidaw * sizeof(unsigned long);
	} else {
		/* 1x define extent + 1x locate record + number of blocks */
		cplength = 2 + count;
		/* 1x define extent + 1x locate record + cidaws*sizeof(long) */
		datasize = sizeof(struct DE_eckd_data) +
			sizeof(struct LO_eckd_data) +
			cidaw * sizeof(unsigned long);
	}
	/* Find out the number of additional locate record ccws for cdl. */
	if (private->uses_cdl && first_rec < 2*blk_per_trk) {
		if (last_rec >= 2*blk_per_trk)
			count = 2*blk_per_trk - first_rec;
		cplength += count;
		datasize += count*sizeof(struct LO_eckd_data);
	}
	/* Allocate the ccw request. */
	cqr = dasd_smalloc_request(DASD_ECKD_MAGIC, cplength, datasize,
				   startdev);
	if (IS_ERR(cqr))
		return cqr;
	ccw = cqr->cpaddr;
	/* First ccw is define extent or prefix. */
	if (use_prefix) {
		if (prefix(ccw++, cqr->data, first_trk,
			   last_trk, cmd, basedev, startdev) == -EAGAIN) {
			/* Clock not in sync and XRC is enabled.
			 * Try again later.
			 */
			dasd_sfree_request(cqr, startdev);
			return ERR_PTR(-EAGAIN);
		}
		idaws = (unsigned long *) (cqr->data +
					   sizeof(struct PFX_eckd_data));
	} else {
		if (define_extent(ccw++, cqr->data, first_trk,
				  last_trk, cmd, basedev, 0) == -EAGAIN) {
			/* Clock not in sync and XRC is enabled.
			 * Try again later.
			 */
			dasd_sfree_request(cqr, startdev);
			return ERR_PTR(-EAGAIN);
		}
		idaws = (unsigned long *) (cqr->data +
					   sizeof(struct DE_eckd_data));
	}
	/* Build locate_record+read/write/ccws. */
	LO_data = (struct LO_eckd_data *) (idaws + cidaw);
	recid = first_rec;
	if (private->uses_cdl == 0 || recid > 2*blk_per_trk) {
		/* Only standard blocks so there is just one locate record. */
		ccw[-1].flags |= CCW_FLAG_CC;
		locate_record(ccw++, LO_data++, first_trk, first_offs + 1,
			      last_rec - recid + 1, cmd, basedev, blksize);
	}
	rq_for_each_segment(bv, req, iter) {
		dst = page_address(bv.bv_page) + bv.bv_offset;
		if (dasd_page_cache) {
			char *copy = kmem_cache_alloc(dasd_page_cache,
						      GFP_DMA | __GFP_NOWARN);
			if (copy && rq_data_dir(req) == WRITE)
				memcpy(copy + bv.bv_offset, dst, bv.bv_len);
			if (copy)
				dst = copy + bv.bv_offset;
		}
		for (off = 0; off < bv.bv_len; off += blksize) {
			sector_t trkid = recid;
			unsigned int recoffs = sector_div(trkid, blk_per_trk);
			rcmd = cmd;
			count = blksize;
			/* Locate record for cdl special block ? */
			if (private->uses_cdl && recid < 2*blk_per_trk) {
				if (dasd_eckd_cdl_special(blk_per_trk, recid)){
					rcmd |= 0x8;
					count = dasd_eckd_cdl_reclen(recid);
					if (count < blksize &&
					    rq_data_dir(req) == READ)
						memset(dst + count, 0xe5,
						       blksize - count);
				}
				ccw[-1].flags |= CCW_FLAG_CC;
				locate_record(ccw++, LO_data++,
					      trkid, recoffs + 1,
					      1, rcmd, basedev, count);
			}
			/* Locate record for standard blocks ? */
			if (private->uses_cdl && recid == 2*blk_per_trk) {
				ccw[-1].flags |= CCW_FLAG_CC;
				locate_record(ccw++, LO_data++,
					      trkid, recoffs + 1,
					      last_rec - recid + 1,
					      cmd, basedev, count);
			}
			/* Read/write ccw. */
			ccw[-1].flags |= CCW_FLAG_CC;
			ccw->cmd_code = rcmd;
			ccw->count = count;
			if (idal_is_needed(dst, blksize)) {
				ccw->cda = (__u32)(addr_t) idaws;
				ccw->flags = CCW_FLAG_IDA;
				idaws = idal_create_words(idaws, dst, blksize);
			} else {
				ccw->cda = (__u32)(addr_t) dst;
				ccw->flags = 0;
			}
			ccw++;
			dst += blksize;
			recid++;
		}
	}
	if (blk_noretry_request(req) ||
	    block->base->features & DASD_FEATURE_FAILFAST)
		set_bit(DASD_CQR_FLAGS_FAILFAST, &cqr->flags);
	cqr->startdev = startdev;
	cqr->memdev = startdev;
	cqr->block = block;
	cqr->expires = startdev->default_expires * HZ;	/* default 5 minutes */
	cqr->lpm = dasd_path_get_ppm(startdev);
	cqr->retries = startdev->default_retries;
	cqr->buildclk = get_tod_clock();
	cqr->status = DASD_CQR_FILLED;
	return cqr;
}

static struct dasd_ccw_req *dasd_eckd_build_cp_cmd_track(
					       struct dasd_device *startdev,
					       struct dasd_block *block,
					       struct request *req,
					       sector_t first_rec,
					       sector_t last_rec,
					       sector_t first_trk,
					       sector_t last_trk,
					       unsigned int first_offs,
					       unsigned int last_offs,
					       unsigned int blk_per_trk,
					       unsigned int blksize)
{
	unsigned long *idaws;
	struct dasd_ccw_req *cqr;
	struct ccw1 *ccw;
	struct req_iterator iter;
	struct bio_vec bv;
	char *dst, *idaw_dst;
	unsigned int cidaw, cplength, datasize;
	unsigned int tlf;
	sector_t recid;
	unsigned char cmd;
	struct dasd_device *basedev;
	unsigned int trkcount, count, count_to_trk_end;
	unsigned int idaw_len, seg_len, part_len, len_to_track_end;
	unsigned char new_track, end_idaw;
	sector_t trkid;
	unsigned int recoffs;

	basedev = block->base;
	if (rq_data_dir(req) == READ)
		cmd = DASD_ECKD_CCW_READ_TRACK_DATA;
	else if (rq_data_dir(req) == WRITE)
		cmd = DASD_ECKD_CCW_WRITE_TRACK_DATA;
	else
		return ERR_PTR(-EINVAL);

	/* Track based I/O needs IDAWs for each page, and not just for
	 * 64 bit addresses. We need additional idals for pages
	 * that get filled from two tracks, so we use the number
	 * of records as upper limit.
	 */
	cidaw = last_rec - first_rec + 1;
	trkcount = last_trk - first_trk + 1;

	/* 1x prefix + one read/write ccw per track */
	cplength = 1 + trkcount;

	datasize = sizeof(struct PFX_eckd_data) + cidaw * sizeof(unsigned long);

	/* Allocate the ccw request. */
	cqr = dasd_smalloc_request(DASD_ECKD_MAGIC, cplength, datasize,
				   startdev);
	if (IS_ERR(cqr))
		return cqr;
	ccw = cqr->cpaddr;
	/* transfer length factor: how many bytes to read from the last track */
	if (first_trk == last_trk)
		tlf = last_offs - first_offs + 1;
	else
		tlf = last_offs + 1;
	tlf *= blksize;

	if (prefix_LRE(ccw++, cqr->data, first_trk,
		       last_trk, cmd, basedev, startdev,
		       1 /* format */, first_offs + 1,
		       trkcount, blksize,
		       tlf) == -EAGAIN) {
		/* Clock not in sync and XRC is enabled.
		 * Try again later.
		 */
		dasd_sfree_request(cqr, startdev);
		return ERR_PTR(-EAGAIN);
	}

	/*
	 * The translation of request into ccw programs must meet the
	 * following conditions:
	 * - all idaws but the first and the last must address full pages
	 *   (or 2K blocks on 31-bit)
	 * - the scope of a ccw and it's idal ends with the track boundaries
	 */
	idaws = (unsigned long *) (cqr->data + sizeof(struct PFX_eckd_data));
	recid = first_rec;
	new_track = 1;
	end_idaw = 0;
	len_to_track_end = 0;
	idaw_dst = NULL;
	idaw_len = 0;
	rq_for_each_segment(bv, req, iter) {
		dst = page_address(bv.bv_page) + bv.bv_offset;
		seg_len = bv.bv_len;
		while (seg_len) {
			if (new_track) {
				trkid = recid;
				recoffs = sector_div(trkid, blk_per_trk);
				count_to_trk_end = blk_per_trk - recoffs;
				count = min((last_rec - recid + 1),
					    (sector_t)count_to_trk_end);
				len_to_track_end = count * blksize;
				ccw[-1].flags |= CCW_FLAG_CC;
				ccw->cmd_code = cmd;
				ccw->count = len_to_track_end;
				ccw->cda = (__u32)(addr_t)idaws;
				ccw->flags = CCW_FLAG_IDA;
				ccw++;
				recid += count;
				new_track = 0;
				/* first idaw for a ccw may start anywhere */
				if (!idaw_dst)
					idaw_dst = dst;
			}
			/* If we start a new idaw, we must make sure that it
			 * starts on an IDA_BLOCK_SIZE boundary.
			 * If we continue an idaw, we must make sure that the
			 * current segment begins where the so far accumulated
			 * idaw ends
			 */
			if (!idaw_dst) {
				if (__pa(dst) & (IDA_BLOCK_SIZE-1)) {
					dasd_sfree_request(cqr, startdev);
					return ERR_PTR(-ERANGE);
				} else
					idaw_dst = dst;
			}
			if ((idaw_dst + idaw_len) != dst) {
				dasd_sfree_request(cqr, startdev);
				return ERR_PTR(-ERANGE);
			}
			part_len = min(seg_len, len_to_track_end);
			seg_len -= part_len;
			dst += part_len;
			idaw_len += part_len;
			len_to_track_end -= part_len;
			/* collected memory area ends on an IDA_BLOCK border,
			 * -> create an idaw
			 * idal_create_words will handle cases where idaw_len
			 * is larger then IDA_BLOCK_SIZE
			 */
			if (!(__pa(idaw_dst + idaw_len) & (IDA_BLOCK_SIZE-1)))
				end_idaw = 1;
			/* We also need to end the idaw at track end */
			if (!len_to_track_end) {
				new_track = 1;
				end_idaw = 1;
			}
			if (end_idaw) {
				idaws = idal_create_words(idaws, idaw_dst,
							  idaw_len);
				idaw_dst = NULL;
				idaw_len = 0;
				end_idaw = 0;
			}
		}
	}

	if (blk_noretry_request(req) ||
	    block->base->features & DASD_FEATURE_FAILFAST)
		set_bit(DASD_CQR_FLAGS_FAILFAST, &cqr->flags);
	cqr->startdev = startdev;
	cqr->memdev = startdev;
	cqr->block = block;
	cqr->expires = startdev->default_expires * HZ;	/* default 5 minutes */
	cqr->lpm = dasd_path_get_ppm(startdev);
	cqr->retries = startdev->default_retries;
	cqr->buildclk = get_tod_clock();
	cqr->status = DASD_CQR_FILLED;
	return cqr;
}

static int prepare_itcw(struct itcw *itcw,
			unsigned int trk, unsigned int totrk, int cmd,
			struct dasd_device *basedev,
			struct dasd_device *startdev,
			unsigned int rec_on_trk, int count,
			unsigned int blksize,
			unsigned int total_data_size,
			unsigned int tlf,
			unsigned int blk_per_trk)
{
	struct PFX_eckd_data pfxdata;
	struct dasd_eckd_private *basepriv, *startpriv;
	struct DE_eckd_data *dedata;
	struct LRE_eckd_data *lredata;
	struct dcw *dcw;

	u32 begcyl, endcyl;
	u16 heads, beghead, endhead;
	u8 pfx_cmd;

	int rc = 0;
	int sector = 0;
	int dn, d;


	/* setup prefix data */
	basepriv = basedev->private;
	startpriv = startdev->private;
	dedata = &pfxdata.define_extent;
	lredata = &pfxdata.locate_record;

	memset(&pfxdata, 0, sizeof(pfxdata));
	pfxdata.format = 1; /* PFX with LRE */
	pfxdata.base_address = basepriv->ned->unit_addr;
	pfxdata.base_lss = basepriv->ned->ID;
	pfxdata.validity.define_extent = 1;

	/* private uid is kept up to date, conf_data may be outdated */
	if (startpriv->uid.type != UA_BASE_DEVICE) {
		pfxdata.validity.verify_base = 1;
		if (startpriv->uid.type == UA_HYPER_PAV_ALIAS)
			pfxdata.validity.hyper_pav = 1;
	}

	switch (cmd) {
	case DASD_ECKD_CCW_READ_TRACK_DATA:
		dedata->mask.perm = 0x1;
		dedata->attributes.operation = basepriv->attrib.operation;
		dedata->blk_size = blksize;
		dedata->ga_extended |= 0x42;
		lredata->operation.orientation = 0x0;
		lredata->operation.operation = 0x0C;
		lredata->auxiliary.check_bytes = 0x01;
		pfx_cmd = DASD_ECKD_CCW_PFX_READ;
		break;
	case DASD_ECKD_CCW_WRITE_TRACK_DATA:
		dedata->mask.perm = 0x02;
		dedata->attributes.operation = basepriv->attrib.operation;
		dedata->blk_size = blksize;
		rc = check_XRC(NULL, dedata, basedev);
		dedata->ga_extended |= 0x42;
		lredata->operation.orientation = 0x0;
		lredata->operation.operation = 0x3F;
		lredata->extended_operation = 0x23;
		lredata->auxiliary.check_bytes = 0x2;
		/*
		 * If XRC is supported the System Time Stamp is set. The
		 * validity of the time stamp must be reflected in the prefix
		 * data as well.
		 */
		if (dedata->ga_extended & 0x08 && dedata->ga_extended & 0x02)
			pfxdata.validity.time_stamp = 1; /* 'Time Stamp Valid' */
		pfx_cmd = DASD_ECKD_CCW_PFX;
		break;
	case DASD_ECKD_CCW_READ_COUNT_MT:
		dedata->mask.perm = 0x1;
		dedata->attributes.operation = DASD_BYPASS_CACHE;
		dedata->ga_extended |= 0x42;
		dedata->blk_size = blksize;
		lredata->operation.orientation = 0x2;
		lredata->operation.operation = 0x16;
		lredata->auxiliary.check_bytes = 0x01;
		pfx_cmd = DASD_ECKD_CCW_PFX_READ;
		break;
	default:
		DBF_DEV_EVENT(DBF_ERR, basedev,
			      "prepare itcw, unknown opcode 0x%x", cmd);
		BUG();
		break;
	}
	if (rc)
		return rc;

	dedata->attributes.mode = 0x3;	/* ECKD */

	heads = basepriv->rdc_data.trk_per_cyl;
	begcyl = trk / heads;
	beghead = trk % heads;
	endcyl = totrk / heads;
	endhead = totrk % heads;

	/* check for sequential prestage - enhance cylinder range */
	if (dedata->attributes.operation == DASD_SEQ_PRESTAGE ||
	    dedata->attributes.operation == DASD_SEQ_ACCESS) {

		if (endcyl + basepriv->attrib.nr_cyl < basepriv->real_cyl)
			endcyl += basepriv->attrib.nr_cyl;
		else
			endcyl = (basepriv->real_cyl - 1);
	}

	set_ch_t(&dedata->beg_ext, begcyl, beghead);
	set_ch_t(&dedata->end_ext, endcyl, endhead);

	dedata->ep_format = 0x20; /* records per track is valid */
	dedata->ep_rec_per_track = blk_per_trk;

	if (rec_on_trk) {
		switch (basepriv->rdc_data.dev_type) {
		case 0x3390:
			dn = ceil_quot(blksize + 6, 232);
			d = 9 + ceil_quot(blksize + 6 * (dn + 1), 34);
			sector = (49 + (rec_on_trk - 1) * (10 + d)) / 8;
			break;
		case 0x3380:
			d = 7 + ceil_quot(blksize + 12, 32);
			sector = (39 + (rec_on_trk - 1) * (8 + d)) / 7;
			break;
		}
	}

	if (cmd == DASD_ECKD_CCW_READ_COUNT_MT) {
		lredata->auxiliary.length_valid = 0;
		lredata->auxiliary.length_scope = 0;
		lredata->sector = 0xff;
	} else {
		lredata->auxiliary.length_valid = 1;
		lredata->auxiliary.length_scope = 1;
		lredata->sector = sector;
	}
	lredata->auxiliary.imbedded_ccw_valid = 1;
	lredata->length = tlf;
	lredata->imbedded_ccw = cmd;
	lredata->count = count;
	set_ch_t(&lredata->seek_addr, begcyl, beghead);
	lredata->search_arg.cyl = lredata->seek_addr.cyl;
	lredata->search_arg.head = lredata->seek_addr.head;
	lredata->search_arg.record = rec_on_trk;

	dcw = itcw_add_dcw(itcw, pfx_cmd, 0,
		     &pfxdata, sizeof(pfxdata), total_data_size);
	return PTR_RET(dcw);
}

static struct dasd_ccw_req *dasd_eckd_build_cp_tpm_track(
					       struct dasd_device *startdev,
					       struct dasd_block *block,
					       struct request *req,
					       sector_t first_rec,
					       sector_t last_rec,
					       sector_t first_trk,
					       sector_t last_trk,
					       unsigned int first_offs,
					       unsigned int last_offs,
					       unsigned int blk_per_trk,
					       unsigned int blksize)
{
	struct dasd_ccw_req *cqr;
	struct req_iterator iter;
	struct bio_vec bv;
	char *dst;
	unsigned int trkcount, ctidaw;
	unsigned char cmd;
	struct dasd_device *basedev;
	unsigned int tlf;
	struct itcw *itcw;
	struct tidaw *last_tidaw = NULL;
	int itcw_op;
	size_t itcw_size;
	u8 tidaw_flags;
	unsigned int seg_len, part_len, len_to_track_end;
	unsigned char new_track;
	sector_t recid, trkid;
	unsigned int offs;
	unsigned int count, count_to_trk_end;
	int ret;

	basedev = block->base;
	if (rq_data_dir(req) == READ) {
		cmd = DASD_ECKD_CCW_READ_TRACK_DATA;
		itcw_op = ITCW_OP_READ;
	} else if (rq_data_dir(req) == WRITE) {
		cmd = DASD_ECKD_CCW_WRITE_TRACK_DATA;
		itcw_op = ITCW_OP_WRITE;
	} else
		return ERR_PTR(-EINVAL);

	/* trackbased I/O needs address all memory via TIDAWs,
	 * not just for 64 bit addresses. This allows us to map
	 * each segment directly to one tidaw.
	 * In the case of write requests, additional tidaws may
	 * be needed when a segment crosses a track boundary.
	 */
	trkcount = last_trk - first_trk + 1;
	ctidaw = 0;
	rq_for_each_segment(bv, req, iter) {
		++ctidaw;
	}
	if (rq_data_dir(req) == WRITE)
		ctidaw += (last_trk - first_trk);

	/* Allocate the ccw request. */
	itcw_size = itcw_calc_size(0, ctidaw, 0);
	cqr = dasd_smalloc_request(DASD_ECKD_MAGIC, 0, itcw_size, startdev);
	if (IS_ERR(cqr))
		return cqr;

	/* transfer length factor: how many bytes to read from the last track */
	if (first_trk == last_trk)
		tlf = last_offs - first_offs + 1;
	else
		tlf = last_offs + 1;
	tlf *= blksize;

	itcw = itcw_init(cqr->data, itcw_size, itcw_op, 0, ctidaw, 0);
	if (IS_ERR(itcw)) {
		ret = -EINVAL;
		goto out_error;
	}
	cqr->cpaddr = itcw_get_tcw(itcw);
	if (prepare_itcw(itcw, first_trk, last_trk,
			 cmd, basedev, startdev,
			 first_offs + 1,
			 trkcount, blksize,
			 (last_rec - first_rec + 1) * blksize,
			 tlf, blk_per_trk) == -EAGAIN) {
		/* Clock not in sync and XRC is enabled.
		 * Try again later.
		 */
		ret = -EAGAIN;
		goto out_error;
	}
	len_to_track_end = 0;
	/*
	 * A tidaw can address 4k of memory, but must not cross page boundaries
	 * We can let the block layer handle this by setting
	 * blk_queue_segment_boundary to page boundaries and
	 * blk_max_segment_size to page size when setting up the request queue.
	 * For write requests, a TIDAW must not cross track boundaries, because
	 * we have to set the CBC flag on the last tidaw for each track.
	 */
	if (rq_data_dir(req) == WRITE) {
		new_track = 1;
		recid = first_rec;
		rq_for_each_segment(bv, req, iter) {
			dst = page_address(bv.bv_page) + bv.bv_offset;
			seg_len = bv.bv_len;
			while (seg_len) {
				if (new_track) {
					trkid = recid;
					offs = sector_div(trkid, blk_per_trk);
					count_to_trk_end = blk_per_trk - offs;
					count = min((last_rec - recid + 1),
						    (sector_t)count_to_trk_end);
					len_to_track_end = count * blksize;
					recid += count;
					new_track = 0;
				}
				part_len = min(seg_len, len_to_track_end);
				seg_len -= part_len;
				len_to_track_end -= part_len;
				/* We need to end the tidaw at track end */
				if (!len_to_track_end) {
					new_track = 1;
					tidaw_flags = TIDAW_FLAGS_INSERT_CBC;
				} else
					tidaw_flags = 0;
				last_tidaw = itcw_add_tidaw(itcw, tidaw_flags,
							    dst, part_len);
				if (IS_ERR(last_tidaw)) {
					ret = -EINVAL;
					goto out_error;
				}
				dst += part_len;
			}
		}
	} else {
		rq_for_each_segment(bv, req, iter) {
			dst = page_address(bv.bv_page) + bv.bv_offset;
			last_tidaw = itcw_add_tidaw(itcw, 0x00,
						    dst, bv.bv_len);
			if (IS_ERR(last_tidaw)) {
				ret = -EINVAL;
				goto out_error;
			}
		}
	}
	last_tidaw->flags |= TIDAW_FLAGS_LAST;
	last_tidaw->flags &= ~TIDAW_FLAGS_INSERT_CBC;
	itcw_finalize(itcw);

	if (blk_noretry_request(req) ||
	    block->base->features & DASD_FEATURE_FAILFAST)
		set_bit(DASD_CQR_FLAGS_FAILFAST, &cqr->flags);
	cqr->cpmode = 1;
	cqr->startdev = startdev;
	cqr->memdev = startdev;
	cqr->block = block;
	cqr->expires = startdev->default_expires * HZ;	/* default 5 minutes */
	cqr->lpm = dasd_path_get_ppm(startdev);
	cqr->retries = startdev->default_retries;
	cqr->buildclk = get_tod_clock();
	cqr->status = DASD_CQR_FILLED;
	return cqr;
out_error:
	dasd_sfree_request(cqr, startdev);
	return ERR_PTR(ret);
}

static struct dasd_ccw_req *dasd_eckd_build_cp(struct dasd_device *startdev,
					       struct dasd_block *block,
					       struct request *req)
{
	int cmdrtd, cmdwtd;
	int use_prefix;
	int fcx_multitrack;
	struct dasd_eckd_private *private;
	struct dasd_device *basedev;
	sector_t first_rec, last_rec;
	sector_t first_trk, last_trk;
	unsigned int first_offs, last_offs;
	unsigned int blk_per_trk, blksize;
	int cdlspecial;
	unsigned int data_size;
	struct dasd_ccw_req *cqr;

	basedev = block->base;
	private = basedev->private;

	/* Calculate number of blocks/records per track. */
	blksize = block->bp_block;
	blk_per_trk = recs_per_track(&private->rdc_data, 0, blksize);
	if (blk_per_trk == 0)
		return ERR_PTR(-EINVAL);
	/* Calculate record id of first and last block. */
	first_rec = first_trk = blk_rq_pos(req) >> block->s2b_shift;
	first_offs = sector_div(first_trk, blk_per_trk);
	last_rec = last_trk =
		(blk_rq_pos(req) + blk_rq_sectors(req) - 1) >> block->s2b_shift;
	last_offs = sector_div(last_trk, blk_per_trk);
	cdlspecial = (private->uses_cdl && first_rec < 2*blk_per_trk);

	fcx_multitrack = private->features.feature[40] & 0x20;
	data_size = blk_rq_bytes(req);
	if (data_size % blksize)
		return ERR_PTR(-EINVAL);
	/* tpm write request add CBC data on each track boundary */
	if (rq_data_dir(req) == WRITE)
		data_size += (last_trk - first_trk) * 4;

	/* is read track data and write track data in command mode supported? */
	cmdrtd = private->features.feature[9] & 0x20;
	cmdwtd = private->features.feature[12] & 0x40;
	use_prefix = private->features.feature[8] & 0x01;

	cqr = NULL;
	if (cdlspecial || dasd_page_cache) {
		/* do nothing, just fall through to the cmd mode single case */
	} else if ((data_size <= private->fcx_max_data)
		   && (fcx_multitrack || (first_trk == last_trk))) {
		cqr = dasd_eckd_build_cp_tpm_track(startdev, block, req,
						    first_rec, last_rec,
						    first_trk, last_trk,
						    first_offs, last_offs,
						    blk_per_trk, blksize);
		if (IS_ERR(cqr) && (PTR_ERR(cqr) != -EAGAIN) &&
		    (PTR_ERR(cqr) != -ENOMEM))
			cqr = NULL;
	} else if (use_prefix &&
		   (((rq_data_dir(req) == READ) && cmdrtd) ||
		    ((rq_data_dir(req) == WRITE) && cmdwtd))) {
		cqr = dasd_eckd_build_cp_cmd_track(startdev, block, req,
						   first_rec, last_rec,
						   first_trk, last_trk,
						   first_offs, last_offs,
						   blk_per_trk, blksize);
		if (IS_ERR(cqr) && (PTR_ERR(cqr) != -EAGAIN) &&
		    (PTR_ERR(cqr) != -ENOMEM))
			cqr = NULL;
	}
	if (!cqr)
		cqr = dasd_eckd_build_cp_cmd_single(startdev, block, req,
						    first_rec, last_rec,
						    first_trk, last_trk,
						    first_offs, last_offs,
						    blk_per_trk, blksize);
	return cqr;
}

static struct dasd_ccw_req *dasd_eckd_build_cp_raw(struct dasd_device *startdev,
						   struct dasd_block *block,
						   struct request *req)
{
	sector_t start_padding_sectors, end_sector_offset, end_padding_sectors;
	unsigned int seg_len, len_to_track_end;
	unsigned int cidaw, cplength, datasize;
	sector_t first_trk, last_trk, sectors;
	struct dasd_eckd_private *base_priv;
	struct dasd_device *basedev;
	struct req_iterator iter;
	struct dasd_ccw_req *cqr;
	unsigned int first_offs;
	unsigned int trkcount;
	unsigned long *idaws;
	unsigned int size;
	unsigned char cmd;
	struct bio_vec bv;
	struct ccw1 *ccw;
	int use_prefix;
	void *data;
	char *dst;

	/*
	 * raw track access needs to be mutiple of 64k and on 64k boundary
	 * For read requests we can fix an incorrect alignment by padding
	 * the request with dummy pages.
	 */
	start_padding_sectors = blk_rq_pos(req) % DASD_RAW_SECTORS_PER_TRACK;
	end_sector_offset = (blk_rq_pos(req) + blk_rq_sectors(req)) %
		DASD_RAW_SECTORS_PER_TRACK;
	end_padding_sectors = (DASD_RAW_SECTORS_PER_TRACK - end_sector_offset) %
		DASD_RAW_SECTORS_PER_TRACK;
	basedev = block->base;
	if ((start_padding_sectors || end_padding_sectors) &&
	    (rq_data_dir(req) == WRITE)) {
		DBF_DEV_EVENT(DBF_ERR, basedev,
			      "raw write not track aligned (%lu,%lu) req %p",
			      start_padding_sectors, end_padding_sectors, req);
		return ERR_PTR(-EINVAL);
	}

	first_trk = blk_rq_pos(req) / DASD_RAW_SECTORS_PER_TRACK;
	last_trk = (blk_rq_pos(req) + blk_rq_sectors(req) - 1) /
		DASD_RAW_SECTORS_PER_TRACK;
	trkcount = last_trk - first_trk + 1;
	first_offs = 0;

	if (rq_data_dir(req) == READ)
		cmd = DASD_ECKD_CCW_READ_TRACK;
	else if (rq_data_dir(req) == WRITE)
		cmd = DASD_ECKD_CCW_WRITE_FULL_TRACK;
	else
		return ERR_PTR(-EINVAL);

	/*
	 * Raw track based I/O needs IDAWs for each page,
	 * and not just for 64 bit addresses.
	 */
	cidaw = trkcount * DASD_RAW_BLOCK_PER_TRACK;

	/*
	 * struct PFX_eckd_data and struct LRE_eckd_data can have up to 2 bytes
	 * of extended parameter. This is needed for write full track.
	 */
	base_priv = basedev->private;
	use_prefix = base_priv->features.feature[8] & 0x01;
	if (use_prefix) {
		cplength = 1 + trkcount;
		size = sizeof(struct PFX_eckd_data) + 2;
	} else {
		cplength = 2 + trkcount;
		size = sizeof(struct DE_eckd_data) +
			sizeof(struct LRE_eckd_data) + 2;
	}
	size = ALIGN(size, 8);

<<<<<<< HEAD
	datasize = size + cidaw * sizeof(unsigned long long);
=======
	datasize = size + cidaw * sizeof(unsigned long);
>>>>>>> bb176f67

	/* Allocate the ccw request. */
	cqr = dasd_smalloc_request(DASD_ECKD_MAGIC, cplength,
				   datasize, startdev);
	if (IS_ERR(cqr))
		return cqr;

	ccw = cqr->cpaddr;
	data = cqr->data;

	if (use_prefix) {
		prefix_LRE(ccw++, data, first_trk, last_trk, cmd, basedev,
			   startdev, 1, first_offs + 1, trkcount, 0, 0);
	} else {
		define_extent(ccw++, data, first_trk, last_trk, cmd, basedev, 0);
		ccw[-1].flags |= CCW_FLAG_CC;

		data += sizeof(struct DE_eckd_data);
		locate_record_ext(ccw++, data, first_trk, first_offs + 1,
				  trkcount, cmd, basedev, 0, 0);
	}

	idaws = (unsigned long *)(cqr->data + size);
	len_to_track_end = 0;
	if (start_padding_sectors) {
		ccw[-1].flags |= CCW_FLAG_CC;
		ccw->cmd_code = cmd;
		/* maximum 3390 track size */
		ccw->count = 57326;
		/* 64k map to one track */
		len_to_track_end = 65536 - start_padding_sectors * 512;
		ccw->cda = (__u32)(addr_t)idaws;
		ccw->flags |= CCW_FLAG_IDA;
		ccw->flags |= CCW_FLAG_SLI;
		ccw++;
		for (sectors = 0; sectors < start_padding_sectors; sectors += 8)
			idaws = idal_create_words(idaws, rawpadpage, PAGE_SIZE);
	}
	rq_for_each_segment(bv, req, iter) {
		dst = page_address(bv.bv_page) + bv.bv_offset;
		seg_len = bv.bv_len;
		if (cmd == DASD_ECKD_CCW_READ_TRACK)
			memset(dst, 0, seg_len);
		if (!len_to_track_end) {
			ccw[-1].flags |= CCW_FLAG_CC;
			ccw->cmd_code = cmd;
			/* maximum 3390 track size */
			ccw->count = 57326;
			/* 64k map to one track */
			len_to_track_end = 65536;
			ccw->cda = (__u32)(addr_t)idaws;
			ccw->flags |= CCW_FLAG_IDA;
			ccw->flags |= CCW_FLAG_SLI;
			ccw++;
		}
		len_to_track_end -= seg_len;
		idaws = idal_create_words(idaws, dst, seg_len);
	}
	for (sectors = 0; sectors < end_padding_sectors; sectors += 8)
		idaws = idal_create_words(idaws, rawpadpage, PAGE_SIZE);
	if (blk_noretry_request(req) ||
	    block->base->features & DASD_FEATURE_FAILFAST)
		set_bit(DASD_CQR_FLAGS_FAILFAST, &cqr->flags);
	cqr->startdev = startdev;
	cqr->memdev = startdev;
	cqr->block = block;
	cqr->expires = startdev->default_expires * HZ;
	cqr->lpm = dasd_path_get_ppm(startdev);
	cqr->retries = startdev->default_retries;
	cqr->buildclk = get_tod_clock();
	cqr->status = DASD_CQR_FILLED;

	return cqr;
}


static int
dasd_eckd_free_cp(struct dasd_ccw_req *cqr, struct request *req)
{
	struct dasd_eckd_private *private;
	struct ccw1 *ccw;
	struct req_iterator iter;
	struct bio_vec bv;
	char *dst, *cda;
	unsigned int blksize, blk_per_trk, off;
	sector_t recid;
	int status;

	if (!dasd_page_cache)
		goto out;
	private = cqr->block->base->private;
	blksize = cqr->block->bp_block;
	blk_per_trk = recs_per_track(&private->rdc_data, 0, blksize);
	recid = blk_rq_pos(req) >> cqr->block->s2b_shift;
	ccw = cqr->cpaddr;
	/* Skip over define extent & locate record. */
	ccw++;
	if (private->uses_cdl == 0 || recid > 2*blk_per_trk)
		ccw++;
	rq_for_each_segment(bv, req, iter) {
		dst = page_address(bv.bv_page) + bv.bv_offset;
		for (off = 0; off < bv.bv_len; off += blksize) {
			/* Skip locate record. */
			if (private->uses_cdl && recid <= 2*blk_per_trk)
				ccw++;
			if (dst) {
				if (ccw->flags & CCW_FLAG_IDA)
					cda = *((char **)((addr_t) ccw->cda));
				else
					cda = (char *)((addr_t) ccw->cda);
				if (dst != cda) {
					if (rq_data_dir(req) == READ)
						memcpy(dst, cda, bv.bv_len);
					kmem_cache_free(dasd_page_cache,
					    (void *)((addr_t)cda & PAGE_MASK));
				}
				dst = NULL;
			}
			ccw++;
			recid++;
		}
	}
out:
	status = cqr->status == DASD_CQR_DONE;
	dasd_sfree_request(cqr, cqr->memdev);
	return status;
}

/*
 * Modify ccw/tcw in cqr so it can be started on a base device.
 *
 * Note that this is not enough to restart the cqr!
 * Either reset cqr->startdev as well (summary unit check handling)
 * or restart via separate cqr (as in ERP handling).
 */
void dasd_eckd_reset_ccw_to_base_io(struct dasd_ccw_req *cqr)
{
	struct ccw1 *ccw;
	struct PFX_eckd_data *pfxdata;
	struct tcw *tcw;
	struct tccb *tccb;
	struct dcw *dcw;

	if (cqr->cpmode == 1) {
		tcw = cqr->cpaddr;
		tccb = tcw_get_tccb(tcw);
		dcw = (struct dcw *)&tccb->tca[0];
		pfxdata = (struct PFX_eckd_data *)&dcw->cd[0];
		pfxdata->validity.verify_base = 0;
		pfxdata->validity.hyper_pav = 0;
	} else {
		ccw = cqr->cpaddr;
		pfxdata = cqr->data;
		if (ccw->cmd_code == DASD_ECKD_CCW_PFX) {
			pfxdata->validity.verify_base = 0;
			pfxdata->validity.hyper_pav = 0;
		}
	}
}

#define DASD_ECKD_CHANQ_MAX_SIZE 4

static struct dasd_ccw_req *dasd_eckd_build_alias_cp(struct dasd_device *base,
						     struct dasd_block *block,
						     struct request *req)
{
	struct dasd_eckd_private *private;
	struct dasd_device *startdev;
	unsigned long flags;
	struct dasd_ccw_req *cqr;

	startdev = dasd_alias_get_start_dev(base);
	if (!startdev)
		startdev = base;
	private = startdev->private;
	if (private->count >= DASD_ECKD_CHANQ_MAX_SIZE)
		return ERR_PTR(-EBUSY);

	spin_lock_irqsave(get_ccwdev_lock(startdev->cdev), flags);
	private->count++;
	if ((base->features & DASD_FEATURE_USERAW))
		cqr = dasd_eckd_build_cp_raw(startdev, block, req);
	else
		cqr = dasd_eckd_build_cp(startdev, block, req);
	if (IS_ERR(cqr))
		private->count--;
	spin_unlock_irqrestore(get_ccwdev_lock(startdev->cdev), flags);
	return cqr;
}

static int dasd_eckd_free_alias_cp(struct dasd_ccw_req *cqr,
				   struct request *req)
{
	struct dasd_eckd_private *private;
	unsigned long flags;

	spin_lock_irqsave(get_ccwdev_lock(cqr->memdev->cdev), flags);
	private = cqr->memdev->private;
	private->count--;
	spin_unlock_irqrestore(get_ccwdev_lock(cqr->memdev->cdev), flags);
	return dasd_eckd_free_cp(cqr, req);
}

static int
dasd_eckd_fill_info(struct dasd_device * device,
		    struct dasd_information2_t * info)
{
	struct dasd_eckd_private *private = device->private;

	info->label_block = 2;
	info->FBA_layout = private->uses_cdl ? 0 : 1;
	info->format = private->uses_cdl ? DASD_FORMAT_CDL : DASD_FORMAT_LDL;
	info->characteristics_size = sizeof(private->rdc_data);
	memcpy(info->characteristics, &private->rdc_data,
	       sizeof(private->rdc_data));
	info->confdata_size = min((unsigned long)private->conf_len,
				  sizeof(info->configuration_data));
	memcpy(info->configuration_data, private->conf_data,
	       info->confdata_size);
	return 0;
}

/*
 * SECTION: ioctl functions for eckd devices.
 */

/*
 * Release device ioctl.
 * Buils a channel programm to releases a prior reserved
 * (see dasd_eckd_reserve) device.
 */
static int
dasd_eckd_release(struct dasd_device *device)
{
	struct dasd_ccw_req *cqr;
	int rc;
	struct ccw1 *ccw;
	int useglobal;

	if (!capable(CAP_SYS_ADMIN))
		return -EACCES;

	useglobal = 0;
	cqr = dasd_smalloc_request(DASD_ECKD_MAGIC, 1, 32, device);
	if (IS_ERR(cqr)) {
		mutex_lock(&dasd_reserve_mutex);
		useglobal = 1;
		cqr = &dasd_reserve_req->cqr;
		memset(cqr, 0, sizeof(*cqr));
		memset(&dasd_reserve_req->ccw, 0,
		       sizeof(dasd_reserve_req->ccw));
		cqr->cpaddr = &dasd_reserve_req->ccw;
		cqr->data = &dasd_reserve_req->data;
		cqr->magic = DASD_ECKD_MAGIC;
	}
	ccw = cqr->cpaddr;
	ccw->cmd_code = DASD_ECKD_CCW_RELEASE;
	ccw->flags |= CCW_FLAG_SLI;
	ccw->count = 32;
	ccw->cda = (__u32)(addr_t) cqr->data;
	cqr->startdev = device;
	cqr->memdev = device;
	clear_bit(DASD_CQR_FLAGS_USE_ERP, &cqr->flags);
	set_bit(DASD_CQR_FLAGS_FAILFAST, &cqr->flags);
	cqr->retries = 2;	/* set retry counter to enable basic ERP */
	cqr->expires = 2 * HZ;
	cqr->buildclk = get_tod_clock();
	cqr->status = DASD_CQR_FILLED;

	rc = dasd_sleep_on_immediatly(cqr);
	if (!rc)
		clear_bit(DASD_FLAG_IS_RESERVED, &device->flags);

	if (useglobal)
		mutex_unlock(&dasd_reserve_mutex);
	else
		dasd_sfree_request(cqr, cqr->memdev);
	return rc;
}

/*
 * Reserve device ioctl.
 * Options are set to 'synchronous wait for interrupt' and
 * 'timeout the request'. This leads to a terminate IO if
 * the interrupt is outstanding for a certain time.
 */
static int
dasd_eckd_reserve(struct dasd_device *device)
{
	struct dasd_ccw_req *cqr;
	int rc;
	struct ccw1 *ccw;
	int useglobal;

	if (!capable(CAP_SYS_ADMIN))
		return -EACCES;

	useglobal = 0;
	cqr = dasd_smalloc_request(DASD_ECKD_MAGIC, 1, 32, device);
	if (IS_ERR(cqr)) {
		mutex_lock(&dasd_reserve_mutex);
		useglobal = 1;
		cqr = &dasd_reserve_req->cqr;
		memset(cqr, 0, sizeof(*cqr));
		memset(&dasd_reserve_req->ccw, 0,
		       sizeof(dasd_reserve_req->ccw));
		cqr->cpaddr = &dasd_reserve_req->ccw;
		cqr->data = &dasd_reserve_req->data;
		cqr->magic = DASD_ECKD_MAGIC;
	}
	ccw = cqr->cpaddr;
	ccw->cmd_code = DASD_ECKD_CCW_RESERVE;
	ccw->flags |= CCW_FLAG_SLI;
	ccw->count = 32;
	ccw->cda = (__u32)(addr_t) cqr->data;
	cqr->startdev = device;
	cqr->memdev = device;
	clear_bit(DASD_CQR_FLAGS_USE_ERP, &cqr->flags);
	set_bit(DASD_CQR_FLAGS_FAILFAST, &cqr->flags);
	cqr->retries = 2;	/* set retry counter to enable basic ERP */
	cqr->expires = 2 * HZ;
	cqr->buildclk = get_tod_clock();
	cqr->status = DASD_CQR_FILLED;

	rc = dasd_sleep_on_immediatly(cqr);
	if (!rc)
		set_bit(DASD_FLAG_IS_RESERVED, &device->flags);

	if (useglobal)
		mutex_unlock(&dasd_reserve_mutex);
	else
		dasd_sfree_request(cqr, cqr->memdev);
	return rc;
}

/*
 * Steal lock ioctl - unconditional reserve device.
 * Buils a channel programm to break a device's reservation.
 * (unconditional reserve)
 */
static int
dasd_eckd_steal_lock(struct dasd_device *device)
{
	struct dasd_ccw_req *cqr;
	int rc;
	struct ccw1 *ccw;
	int useglobal;

	if (!capable(CAP_SYS_ADMIN))
		return -EACCES;

	useglobal = 0;
	cqr = dasd_smalloc_request(DASD_ECKD_MAGIC, 1, 32, device);
	if (IS_ERR(cqr)) {
		mutex_lock(&dasd_reserve_mutex);
		useglobal = 1;
		cqr = &dasd_reserve_req->cqr;
		memset(cqr, 0, sizeof(*cqr));
		memset(&dasd_reserve_req->ccw, 0,
		       sizeof(dasd_reserve_req->ccw));
		cqr->cpaddr = &dasd_reserve_req->ccw;
		cqr->data = &dasd_reserve_req->data;
		cqr->magic = DASD_ECKD_MAGIC;
	}
	ccw = cqr->cpaddr;
	ccw->cmd_code = DASD_ECKD_CCW_SLCK;
	ccw->flags |= CCW_FLAG_SLI;
	ccw->count = 32;
	ccw->cda = (__u32)(addr_t) cqr->data;
	cqr->startdev = device;
	cqr->memdev = device;
	clear_bit(DASD_CQR_FLAGS_USE_ERP, &cqr->flags);
	set_bit(DASD_CQR_FLAGS_FAILFAST, &cqr->flags);
	cqr->retries = 2;	/* set retry counter to enable basic ERP */
	cqr->expires = 2 * HZ;
	cqr->buildclk = get_tod_clock();
	cqr->status = DASD_CQR_FILLED;

	rc = dasd_sleep_on_immediatly(cqr);
	if (!rc)
		set_bit(DASD_FLAG_IS_RESERVED, &device->flags);

	if (useglobal)
		mutex_unlock(&dasd_reserve_mutex);
	else
		dasd_sfree_request(cqr, cqr->memdev);
	return rc;
}

/*
 * SNID - Sense Path Group ID
 * This ioctl may be used in situations where I/O is stalled due to
 * a reserve, so if the normal dasd_smalloc_request fails, we use the
 * preallocated dasd_reserve_req.
 */
static int dasd_eckd_snid(struct dasd_device *device,
			  void __user *argp)
{
	struct dasd_ccw_req *cqr;
	int rc;
	struct ccw1 *ccw;
	int useglobal;
	struct dasd_snid_ioctl_data usrparm;

	if (!capable(CAP_SYS_ADMIN))
		return -EACCES;

	if (copy_from_user(&usrparm, argp, sizeof(usrparm)))
		return -EFAULT;

	useglobal = 0;
	cqr = dasd_smalloc_request(DASD_ECKD_MAGIC, 1,
				   sizeof(struct dasd_snid_data), device);
	if (IS_ERR(cqr)) {
		mutex_lock(&dasd_reserve_mutex);
		useglobal = 1;
		cqr = &dasd_reserve_req->cqr;
		memset(cqr, 0, sizeof(*cqr));
		memset(&dasd_reserve_req->ccw, 0,
		       sizeof(dasd_reserve_req->ccw));
		cqr->cpaddr = &dasd_reserve_req->ccw;
		cqr->data = &dasd_reserve_req->data;
		cqr->magic = DASD_ECKD_MAGIC;
	}
	ccw = cqr->cpaddr;
	ccw->cmd_code = DASD_ECKD_CCW_SNID;
	ccw->flags |= CCW_FLAG_SLI;
	ccw->count = 12;
	ccw->cda = (__u32)(addr_t) cqr->data;
	cqr->startdev = device;
	cqr->memdev = device;
	clear_bit(DASD_CQR_FLAGS_USE_ERP, &cqr->flags);
	set_bit(DASD_CQR_FLAGS_FAILFAST, &cqr->flags);
	set_bit(DASD_CQR_ALLOW_SLOCK, &cqr->flags);
	cqr->retries = 5;
	cqr->expires = 10 * HZ;
	cqr->buildclk = get_tod_clock();
	cqr->status = DASD_CQR_FILLED;
	cqr->lpm = usrparm.path_mask;

	rc = dasd_sleep_on_immediatly(cqr);
	/* verify that I/O processing didn't modify the path mask */
	if (!rc && usrparm.path_mask && (cqr->lpm != usrparm.path_mask))
		rc = -EIO;
	if (!rc) {
		usrparm.data = *((struct dasd_snid_data *)cqr->data);
		if (copy_to_user(argp, &usrparm, sizeof(usrparm)))
			rc = -EFAULT;
	}

	if (useglobal)
		mutex_unlock(&dasd_reserve_mutex);
	else
		dasd_sfree_request(cqr, cqr->memdev);
	return rc;
}

/*
 * Read performance statistics
 */
static int
dasd_eckd_performance(struct dasd_device *device, void __user *argp)
{
	struct dasd_psf_prssd_data *prssdp;
	struct dasd_rssd_perf_stats_t *stats;
	struct dasd_ccw_req *cqr;
	struct ccw1 *ccw;
	int rc;

	cqr = dasd_smalloc_request(DASD_ECKD_MAGIC, 1 /* PSF */  + 1 /* RSSD */,
				   (sizeof(struct dasd_psf_prssd_data) +
				    sizeof(struct dasd_rssd_perf_stats_t)),
				   device);
	if (IS_ERR(cqr)) {
		DBF_DEV_EVENT(DBF_WARNING, device, "%s",
			    "Could not allocate initialization request");
		return PTR_ERR(cqr);
	}
	cqr->startdev = device;
	cqr->memdev = device;
	cqr->retries = 0;
	clear_bit(DASD_CQR_FLAGS_USE_ERP, &cqr->flags);
	cqr->expires = 10 * HZ;

	/* Prepare for Read Subsystem Data */
	prssdp = (struct dasd_psf_prssd_data *) cqr->data;
	memset(prssdp, 0, sizeof(struct dasd_psf_prssd_data));
	prssdp->order = PSF_ORDER_PRSSD;
	prssdp->suborder = 0x01;	/* Performance Statistics */
	prssdp->varies[1] = 0x01;	/* Perf Statistics for the Subsystem */

	ccw = cqr->cpaddr;
	ccw->cmd_code = DASD_ECKD_CCW_PSF;
	ccw->count = sizeof(struct dasd_psf_prssd_data);
	ccw->flags |= CCW_FLAG_CC;
	ccw->cda = (__u32)(addr_t) prssdp;

	/* Read Subsystem Data - Performance Statistics */
	stats = (struct dasd_rssd_perf_stats_t *) (prssdp + 1);
	memset(stats, 0, sizeof(struct dasd_rssd_perf_stats_t));

	ccw++;
	ccw->cmd_code = DASD_ECKD_CCW_RSSD;
	ccw->count = sizeof(struct dasd_rssd_perf_stats_t);
	ccw->cda = (__u32)(addr_t) stats;

	cqr->buildclk = get_tod_clock();
	cqr->status = DASD_CQR_FILLED;
	rc = dasd_sleep_on(cqr);
	if (rc == 0) {
		prssdp = (struct dasd_psf_prssd_data *) cqr->data;
		stats = (struct dasd_rssd_perf_stats_t *) (prssdp + 1);
		if (copy_to_user(argp, stats,
				 sizeof(struct dasd_rssd_perf_stats_t)))
			rc = -EFAULT;
	}
	dasd_sfree_request(cqr, cqr->memdev);
	return rc;
}

/*
 * Get attributes (cache operations)
 * Returnes the cache attributes used in Define Extend (DE).
 */
static int
dasd_eckd_get_attrib(struct dasd_device *device, void __user *argp)
{
	struct dasd_eckd_private *private = device->private;
	struct attrib_data_t attrib = private->attrib;
	int rc;

        if (!capable(CAP_SYS_ADMIN))
                return -EACCES;
	if (!argp)
                return -EINVAL;

	rc = 0;
	if (copy_to_user(argp, (long *) &attrib,
			 sizeof(struct attrib_data_t)))
		rc = -EFAULT;

	return rc;
}

/*
 * Set attributes (cache operations)
 * Stores the attributes for cache operation to be used in Define Extend (DE).
 */
static int
dasd_eckd_set_attrib(struct dasd_device *device, void __user *argp)
{
	struct dasd_eckd_private *private = device->private;
	struct attrib_data_t attrib;

	if (!capable(CAP_SYS_ADMIN))
		return -EACCES;
	if (!argp)
		return -EINVAL;

	if (copy_from_user(&attrib, argp, sizeof(struct attrib_data_t)))
		return -EFAULT;
	private->attrib = attrib;

	dev_info(&device->cdev->dev,
		 "The DASD cache mode was set to %x (%i cylinder prestage)\n",
		 private->attrib.operation, private->attrib.nr_cyl);
	return 0;
}

/*
 * Issue syscall I/O to EMC Symmetrix array.
 * CCWs are PSF and RSSD
 */
static int dasd_symm_io(struct dasd_device *device, void __user *argp)
{
	struct dasd_symmio_parms usrparm;
	char *psf_data, *rssd_result;
	struct dasd_ccw_req *cqr;
	struct ccw1 *ccw;
	char psf0, psf1;
	int rc;

	if (!capable(CAP_SYS_ADMIN) && !capable(CAP_SYS_RAWIO))
		return -EACCES;
	psf0 = psf1 = 0;

	/* Copy parms from caller */
	rc = -EFAULT;
	if (copy_from_user(&usrparm, argp, sizeof(usrparm)))
		goto out;
	if (is_compat_task()) {
		/* Make sure pointers are sane even on 31 bit. */
		rc = -EINVAL;
		if ((usrparm.psf_data >> 32) != 0)
			goto out;
		if ((usrparm.rssd_result >> 32) != 0)
			goto out;
		usrparm.psf_data &= 0x7fffffffULL;
		usrparm.rssd_result &= 0x7fffffffULL;
	}
	/* alloc I/O data area */
	psf_data = kzalloc(usrparm.psf_data_len, GFP_KERNEL | GFP_DMA);
	rssd_result = kzalloc(usrparm.rssd_result_len, GFP_KERNEL | GFP_DMA);
	if (!psf_data || !rssd_result) {
		rc = -ENOMEM;
		goto out_free;
	}

	/* get syscall header from user space */
	rc = -EFAULT;
	if (copy_from_user(psf_data,
			   (void __user *)(unsigned long) usrparm.psf_data,
			   usrparm.psf_data_len))
		goto out_free;
	psf0 = psf_data[0];
	psf1 = psf_data[1];

	/* setup CCWs for PSF + RSSD */
	cqr = dasd_smalloc_request(DASD_ECKD_MAGIC, 2 , 0, device);
	if (IS_ERR(cqr)) {
		DBF_DEV_EVENT(DBF_WARNING, device, "%s",
			"Could not allocate initialization request");
		rc = PTR_ERR(cqr);
		goto out_free;
	}

	cqr->startdev = device;
	cqr->memdev = device;
	cqr->retries = 3;
	cqr->expires = 10 * HZ;
	cqr->buildclk = get_tod_clock();
	cqr->status = DASD_CQR_FILLED;

	/* Build the ccws */
	ccw = cqr->cpaddr;

	/* PSF ccw */
	ccw->cmd_code = DASD_ECKD_CCW_PSF;
	ccw->count = usrparm.psf_data_len;
	ccw->flags |= CCW_FLAG_CC;
	ccw->cda = (__u32)(addr_t) psf_data;

	ccw++;

	/* RSSD ccw  */
	ccw->cmd_code = DASD_ECKD_CCW_RSSD;
	ccw->count = usrparm.rssd_result_len;
	ccw->flags = CCW_FLAG_SLI ;
	ccw->cda = (__u32)(addr_t) rssd_result;

	rc = dasd_sleep_on(cqr);
	if (rc)
		goto out_sfree;

	rc = -EFAULT;
	if (copy_to_user((void __user *)(unsigned long) usrparm.rssd_result,
			   rssd_result, usrparm.rssd_result_len))
		goto out_sfree;
	rc = 0;

out_sfree:
	dasd_sfree_request(cqr, cqr->memdev);
out_free:
	kfree(rssd_result);
	kfree(psf_data);
out:
	DBF_DEV_EVENT(DBF_WARNING, device,
		      "Symmetrix ioctl (0x%02x 0x%02x): rc=%d",
		      (int) psf0, (int) psf1, rc);
	return rc;
}

static int
dasd_eckd_ioctl(struct dasd_block *block, unsigned int cmd, void __user *argp)
{
	struct dasd_device *device = block->base;

	switch (cmd) {
	case BIODASDGATTR:
		return dasd_eckd_get_attrib(device, argp);
	case BIODASDSATTR:
		return dasd_eckd_set_attrib(device, argp);
	case BIODASDPSRD:
		return dasd_eckd_performance(device, argp);
	case BIODASDRLSE:
		return dasd_eckd_release(device);
	case BIODASDRSRV:
		return dasd_eckd_reserve(device);
	case BIODASDSLCK:
		return dasd_eckd_steal_lock(device);
	case BIODASDSNID:
		return dasd_eckd_snid(device, argp);
	case BIODASDSYMMIO:
		return dasd_symm_io(device, argp);
	default:
		return -ENOTTY;
	}
}

/*
 * Dump the range of CCWs into 'page' buffer
 * and return number of printed chars.
 */
static int
dasd_eckd_dump_ccw_range(struct ccw1 *from, struct ccw1 *to, char *page)
{
	int len, count;
	char *datap;

	len = 0;
	while (from <= to) {
		len += sprintf(page + len, PRINTK_HEADER
			       " CCW %p: %08X %08X DAT:",
			       from, ((int *) from)[0], ((int *) from)[1]);

		/* get pointer to data (consider IDALs) */
		if (from->flags & CCW_FLAG_IDA)
			datap = (char *) *((addr_t *) (addr_t) from->cda);
		else
			datap = (char *) ((addr_t) from->cda);

		/* dump data (max 32 bytes) */
		for (count = 0; count < from->count && count < 32; count++) {
			if (count % 8 == 0) len += sprintf(page + len, " ");
			if (count % 4 == 0) len += sprintf(page + len, " ");
			len += sprintf(page + len, "%02x", datap[count]);
		}
		len += sprintf(page + len, "\n");
		from++;
	}
	return len;
}

static void
dasd_eckd_dump_sense_dbf(struct dasd_device *device, struct irb *irb,
			 char *reason)
{
	u64 *sense;
	u64 *stat;

	sense = (u64 *) dasd_get_sense(irb);
	stat = (u64 *) &irb->scsw;
	if (sense) {
		DBF_DEV_EVENT(DBF_EMERG, device, "%s: %016llx %08x : "
			      "%016llx %016llx %016llx %016llx",
			      reason, *stat, *((u32 *) (stat + 1)),
			      sense[0], sense[1], sense[2], sense[3]);
	} else {
		DBF_DEV_EVENT(DBF_EMERG, device, "%s: %016llx %08x : %s",
			      reason, *stat, *((u32 *) (stat + 1)),
			      "NO VALID SENSE");
	}
}

/*
 * Print sense data and related channel program.
 * Parts are printed because printk buffer is only 1024 bytes.
 */
static void dasd_eckd_dump_sense_ccw(struct dasd_device *device,
				 struct dasd_ccw_req *req, struct irb *irb)
{
	char *page;
	struct ccw1 *first, *last, *fail, *from, *to;
	int len, sl, sct;

	page = (char *) get_zeroed_page(GFP_ATOMIC);
	if (page == NULL) {
		DBF_DEV_EVENT(DBF_WARNING, device, "%s",
			      "No memory to dump sense data\n");
		return;
	}
	/* dump the sense data */
	len = sprintf(page, PRINTK_HEADER
		      " I/O status report for device %s:\n",
		      dev_name(&device->cdev->dev));
	len += sprintf(page + len, PRINTK_HEADER
		       " in req: %p CC:%02X FC:%02X AC:%02X SC:%02X DS:%02X "
		       "CS:%02X RC:%d\n",
		       req, scsw_cc(&irb->scsw), scsw_fctl(&irb->scsw),
		       scsw_actl(&irb->scsw), scsw_stctl(&irb->scsw),
		       scsw_dstat(&irb->scsw), scsw_cstat(&irb->scsw),
		       req ? req->intrc : 0);
	len += sprintf(page + len, PRINTK_HEADER
		       " device %s: Failing CCW: %p\n",
		       dev_name(&device->cdev->dev),
		       (void *) (addr_t) irb->scsw.cmd.cpa);
	if (irb->esw.esw0.erw.cons) {
		for (sl = 0; sl < 4; sl++) {
			len += sprintf(page + len, PRINTK_HEADER
				       " Sense(hex) %2d-%2d:",
				       (8 * sl), ((8 * sl) + 7));

			for (sct = 0; sct < 8; sct++) {
				len += sprintf(page + len, " %02x",
					       irb->ecw[8 * sl + sct]);
			}
			len += sprintf(page + len, "\n");
		}

		if (irb->ecw[27] & DASD_SENSE_BIT_0) {
			/* 24 Byte Sense Data */
			sprintf(page + len, PRINTK_HEADER
				" 24 Byte: %x MSG %x, "
				"%s MSGb to SYSOP\n",
				irb->ecw[7] >> 4, irb->ecw[7] & 0x0f,
				irb->ecw[1] & 0x10 ? "" : "no");
		} else {
			/* 32 Byte Sense Data */
			sprintf(page + len, PRINTK_HEADER
				" 32 Byte: Format: %x "
				"Exception class %x\n",
				irb->ecw[6] & 0x0f, irb->ecw[22] >> 4);
		}
	} else {
		sprintf(page + len, PRINTK_HEADER
			" SORRY - NO VALID SENSE AVAILABLE\n");
	}
	printk(KERN_ERR "%s", page);

	if (req) {
		/* req == NULL for unsolicited interrupts */
		/* dump the Channel Program (max 140 Bytes per line) */
		/* Count CCW and print first CCWs (maximum 1024 % 140 = 7) */
		first = req->cpaddr;
		for (last = first; last->flags & (CCW_FLAG_CC | CCW_FLAG_DC); last++);
		to = min(first + 6, last);
		len = sprintf(page, PRINTK_HEADER
			      " Related CP in req: %p\n", req);
		dasd_eckd_dump_ccw_range(first, to, page + len);
		printk(KERN_ERR "%s", page);

		/* print failing CCW area (maximum 4) */
		/* scsw->cda is either valid or zero  */
		len = 0;
		from = ++to;
		fail = (struct ccw1 *)(addr_t)
				irb->scsw.cmd.cpa; /* failing CCW */
		if (from <  fail - 2) {
			from = fail - 2;     /* there is a gap - print header */
			len += sprintf(page, PRINTK_HEADER "......\n");
		}
		to = min(fail + 1, last);
		len += dasd_eckd_dump_ccw_range(from, to, page + len);

		/* print last CCWs (maximum 2) */
		from = max(from, ++to);
		if (from < last - 1) {
			from = last - 1;     /* there is a gap - print header */
			len += sprintf(page + len, PRINTK_HEADER "......\n");
		}
		len += dasd_eckd_dump_ccw_range(from, last, page + len);
		if (len > 0)
			printk(KERN_ERR "%s", page);
	}
	free_page((unsigned long) page);
}


/*
 * Print sense data from a tcw.
 */
static void dasd_eckd_dump_sense_tcw(struct dasd_device *device,
				 struct dasd_ccw_req *req, struct irb *irb)
{
	char *page;
	int len, sl, sct, residual;
	struct tsb *tsb;
	u8 *sense, *rcq;

	page = (char *) get_zeroed_page(GFP_ATOMIC);
	if (page == NULL) {
		DBF_DEV_EVENT(DBF_WARNING, device, " %s",
			    "No memory to dump sense data");
		return;
	}
	/* dump the sense data */
	len = sprintf(page, PRINTK_HEADER
		      " I/O status report for device %s:\n",
		      dev_name(&device->cdev->dev));
	len += sprintf(page + len, PRINTK_HEADER
		       " in req: %p CC:%02X FC:%02X AC:%02X SC:%02X DS:%02X "
		       "CS:%02X fcxs:%02X schxs:%02X RC:%d\n",
		       req, scsw_cc(&irb->scsw), scsw_fctl(&irb->scsw),
		       scsw_actl(&irb->scsw), scsw_stctl(&irb->scsw),
		       scsw_dstat(&irb->scsw), scsw_cstat(&irb->scsw),
		       irb->scsw.tm.fcxs,
		       (irb->scsw.tm.ifob << 7) | irb->scsw.tm.sesq,
		       req ? req->intrc : 0);
	len += sprintf(page + len, PRINTK_HEADER
		       " device %s: Failing TCW: %p\n",
		       dev_name(&device->cdev->dev),
		       (void *) (addr_t) irb->scsw.tm.tcw);

	tsb = NULL;
	sense = NULL;
	if (irb->scsw.tm.tcw && (irb->scsw.tm.fcxs & 0x01))
		tsb = tcw_get_tsb(
			(struct tcw *)(unsigned long)irb->scsw.tm.tcw);

	if (tsb) {
		len += sprintf(page + len, PRINTK_HEADER
			       " tsb->length %d\n", tsb->length);
		len += sprintf(page + len, PRINTK_HEADER
			       " tsb->flags %x\n", tsb->flags);
		len += sprintf(page + len, PRINTK_HEADER
			       " tsb->dcw_offset %d\n", tsb->dcw_offset);
		len += sprintf(page + len, PRINTK_HEADER
			       " tsb->count %d\n", tsb->count);
		residual = tsb->count - 28;
		len += sprintf(page + len, PRINTK_HEADER
			       " residual %d\n", residual);

		switch (tsb->flags & 0x07) {
		case 1:	/* tsa_iostat */
			len += sprintf(page + len, PRINTK_HEADER
			       " tsb->tsa.iostat.dev_time %d\n",
				       tsb->tsa.iostat.dev_time);
			len += sprintf(page + len, PRINTK_HEADER
			       " tsb->tsa.iostat.def_time %d\n",
				       tsb->tsa.iostat.def_time);
			len += sprintf(page + len, PRINTK_HEADER
			       " tsb->tsa.iostat.queue_time %d\n",
				       tsb->tsa.iostat.queue_time);
			len += sprintf(page + len, PRINTK_HEADER
			       " tsb->tsa.iostat.dev_busy_time %d\n",
				       tsb->tsa.iostat.dev_busy_time);
			len += sprintf(page + len, PRINTK_HEADER
			       " tsb->tsa.iostat.dev_act_time %d\n",
				       tsb->tsa.iostat.dev_act_time);
			sense = tsb->tsa.iostat.sense;
			break;
		case 2: /* ts_ddpc */
			len += sprintf(page + len, PRINTK_HEADER
			       " tsb->tsa.ddpc.rc %d\n", tsb->tsa.ddpc.rc);
			for (sl = 0; sl < 2; sl++) {
				len += sprintf(page + len, PRINTK_HEADER
					       " tsb->tsa.ddpc.rcq %2d-%2d: ",
					       (8 * sl), ((8 * sl) + 7));
				rcq = tsb->tsa.ddpc.rcq;
				for (sct = 0; sct < 8; sct++) {
					len += sprintf(page + len, " %02x",
						       rcq[8 * sl + sct]);
				}
				len += sprintf(page + len, "\n");
			}
			sense = tsb->tsa.ddpc.sense;
			break;
		case 3: /* tsa_intrg */
			len += sprintf(page + len, PRINTK_HEADER
				      " tsb->tsa.intrg.: not supported yet\n");
			break;
		}

		if (sense) {
			for (sl = 0; sl < 4; sl++) {
				len += sprintf(page + len, PRINTK_HEADER
					       " Sense(hex) %2d-%2d:",
					       (8 * sl), ((8 * sl) + 7));
				for (sct = 0; sct < 8; sct++) {
					len += sprintf(page + len, " %02x",
						       sense[8 * sl + sct]);
				}
				len += sprintf(page + len, "\n");
			}

			if (sense[27] & DASD_SENSE_BIT_0) {
				/* 24 Byte Sense Data */
				sprintf(page + len, PRINTK_HEADER
					" 24 Byte: %x MSG %x, "
					"%s MSGb to SYSOP\n",
					sense[7] >> 4, sense[7] & 0x0f,
					sense[1] & 0x10 ? "" : "no");
			} else {
				/* 32 Byte Sense Data */
				sprintf(page + len, PRINTK_HEADER
					" 32 Byte: Format: %x "
					"Exception class %x\n",
					sense[6] & 0x0f, sense[22] >> 4);
			}
		} else {
			sprintf(page + len, PRINTK_HEADER
				" SORRY - NO VALID SENSE AVAILABLE\n");
		}
	} else {
		sprintf(page + len, PRINTK_HEADER
			" SORRY - NO TSB DATA AVAILABLE\n");
	}
	printk(KERN_ERR "%s", page);
	free_page((unsigned long) page);
}

static void dasd_eckd_dump_sense(struct dasd_device *device,
				 struct dasd_ccw_req *req, struct irb *irb)
{
	u8 *sense = dasd_get_sense(irb);

	if (scsw_is_tm(&irb->scsw)) {
		/*
		 * In some cases the 'File Protected' or 'Incorrect Length'
		 * error might be expected and log messages shouldn't be written
		 * then. Check if the according suppress bit is set.
		 */
		if (sense && (sense[1] & SNS1_FILE_PROTECTED) &&
		    test_bit(DASD_CQR_SUPPRESS_FP, &req->flags))
			return;
		if (scsw_cstat(&irb->scsw) == 0x40 &&
		    test_bit(DASD_CQR_SUPPRESS_IL, &req->flags))
			return;

		dasd_eckd_dump_sense_tcw(device, req, irb);
	} else {
		/*
		 * In some cases the 'Command Reject' or 'No Record Found'
		 * error might be expected and log messages shouldn't be
		 * written then. Check if the according suppress bit is set.
		 */
		if (sense && sense[0] & SNS0_CMD_REJECT &&
		    test_bit(DASD_CQR_SUPPRESS_CR, &req->flags))
			return;

		if (sense && sense[1] & SNS1_NO_REC_FOUND &&
		    test_bit(DASD_CQR_SUPPRESS_NRF, &req->flags))
			return;

		dasd_eckd_dump_sense_ccw(device, req, irb);
	}
}

static int dasd_eckd_pm_freeze(struct dasd_device *device)
{
	/*
	 * the device should be disconnected from our LCU structure
	 * on restore we will reconnect it and reread LCU specific
	 * information like PAV support that might have changed
	 */
	dasd_alias_remove_device(device);
	dasd_alias_disconnect_device_from_lcu(device);

	return 0;
}

static int dasd_eckd_restore_device(struct dasd_device *device)
{
	struct dasd_eckd_private *private = device->private;
	struct dasd_eckd_characteristics temp_rdc_data;
	int rc;
	struct dasd_uid temp_uid;
	unsigned long flags;
	unsigned long cqr_flags = 0;

	/* Read Configuration Data */
	rc = dasd_eckd_read_conf(device);
	if (rc) {
		DBF_EVENT_DEVID(DBF_WARNING, device->cdev,
				"Read configuration data failed, rc=%d", rc);
		goto out_err;
	}

	dasd_eckd_get_uid(device, &temp_uid);
	/* Generate device unique id */
	rc = dasd_eckd_generate_uid(device);
	spin_lock_irqsave(get_ccwdev_lock(device->cdev), flags);
	if (memcmp(&private->uid, &temp_uid, sizeof(struct dasd_uid)) != 0)
		dev_err(&device->cdev->dev, "The UID of the DASD has "
			"changed\n");
	spin_unlock_irqrestore(get_ccwdev_lock(device->cdev), flags);
	if (rc)
		goto out_err;

	/* register lcu with alias handling, enable PAV if this is a new lcu */
	rc = dasd_alias_make_device_known_to_lcu(device);
	if (rc)
		goto out_err;

	set_bit(DASD_CQR_FLAGS_FAILFAST, &cqr_flags);
	dasd_eckd_validate_server(device, cqr_flags);

	/* RE-Read Configuration Data */
	rc = dasd_eckd_read_conf(device);
	if (rc) {
		DBF_EVENT_DEVID(DBF_WARNING, device->cdev,
			"Read configuration data failed, rc=%d", rc);
		goto out_err2;
	}

	/* Read Feature Codes */
	dasd_eckd_read_features(device);

	/* Read Device Characteristics */
	rc = dasd_generic_read_dev_chars(device, DASD_ECKD_MAGIC,
					 &temp_rdc_data, 64);
	if (rc) {
		DBF_EVENT_DEVID(DBF_WARNING, device->cdev,
				"Read device characteristic failed, rc=%d", rc);
		goto out_err2;
	}
	spin_lock_irqsave(get_ccwdev_lock(device->cdev), flags);
	memcpy(&private->rdc_data, &temp_rdc_data, sizeof(temp_rdc_data));
	spin_unlock_irqrestore(get_ccwdev_lock(device->cdev), flags);

	/* add device to alias management */
	dasd_alias_add_device(device);

	return 0;

out_err2:
	dasd_alias_disconnect_device_from_lcu(device);
out_err:
	return -1;
}

static int dasd_eckd_reload_device(struct dasd_device *device)
{
	struct dasd_eckd_private *private = device->private;
	int rc, old_base;
	char print_uid[60];
	struct dasd_uid uid;
	unsigned long flags;

	/*
	 * remove device from alias handling to prevent new requests
	 * from being scheduled on the wrong alias device
	 */
	dasd_alias_remove_device(device);

	spin_lock_irqsave(get_ccwdev_lock(device->cdev), flags);
	old_base = private->uid.base_unit_addr;
	spin_unlock_irqrestore(get_ccwdev_lock(device->cdev), flags);

	/* Read Configuration Data */
	rc = dasd_eckd_read_conf(device);
	if (rc)
		goto out_err;

	rc = dasd_eckd_generate_uid(device);
	if (rc)
		goto out_err;
	/*
	 * update unit address configuration and
	 * add device to alias management
	 */
	dasd_alias_update_add_device(device);

	dasd_eckd_get_uid(device, &uid);

	if (old_base != uid.base_unit_addr) {
		if (strlen(uid.vduit) > 0)
			snprintf(print_uid, sizeof(print_uid),
				 "%s.%s.%04x.%02x.%s", uid.vendor, uid.serial,
				 uid.ssid, uid.base_unit_addr, uid.vduit);
		else
			snprintf(print_uid, sizeof(print_uid),
				 "%s.%s.%04x.%02x", uid.vendor, uid.serial,
				 uid.ssid, uid.base_unit_addr);

		dev_info(&device->cdev->dev,
			 "An Alias device was reassigned to a new base device "
			 "with UID: %s\n", print_uid);
	}
	return 0;

out_err:
	return -1;
}

static int dasd_eckd_read_message_buffer(struct dasd_device *device,
					 struct dasd_rssd_messages *messages,
					 __u8 lpum)
{
	struct dasd_rssd_messages *message_buf;
	struct dasd_psf_prssd_data *prssdp;
	struct dasd_ccw_req *cqr;
	struct ccw1 *ccw;
	int rc;

	cqr = dasd_smalloc_request(DASD_ECKD_MAGIC, 1 /* PSF */	+ 1 /* RSSD */,
				   (sizeof(struct dasd_psf_prssd_data) +
				    sizeof(struct dasd_rssd_messages)),
				   device);
	if (IS_ERR(cqr)) {
		DBF_EVENT_DEVID(DBF_WARNING, device->cdev, "%s",
				"Could not allocate read message buffer request");
		return PTR_ERR(cqr);
	}

	cqr->lpm = lpum;
retry:
	cqr->startdev = device;
	cqr->memdev = device;
	cqr->block = NULL;
	cqr->expires = 10 * HZ;
	set_bit(DASD_CQR_VERIFY_PATH, &cqr->flags);
	/* dasd_sleep_on_immediatly does not do complex error
	 * recovery so clear erp flag and set retry counter to
	 * do basic erp */
	clear_bit(DASD_CQR_FLAGS_USE_ERP, &cqr->flags);
	cqr->retries = 256;

	/* Prepare for Read Subsystem Data */
	prssdp = (struct dasd_psf_prssd_data *) cqr->data;
	memset(prssdp, 0, sizeof(struct dasd_psf_prssd_data));
	prssdp->order = PSF_ORDER_PRSSD;
	prssdp->suborder = 0x03;	/* Message Buffer */
	/* all other bytes of prssdp must be zero */

	ccw = cqr->cpaddr;
	ccw->cmd_code = DASD_ECKD_CCW_PSF;
	ccw->count = sizeof(struct dasd_psf_prssd_data);
	ccw->flags |= CCW_FLAG_CC;
	ccw->flags |= CCW_FLAG_SLI;
	ccw->cda = (__u32)(addr_t) prssdp;

	/* Read Subsystem Data - message buffer */
	message_buf = (struct dasd_rssd_messages *) (prssdp + 1);
	memset(message_buf, 0, sizeof(struct dasd_rssd_messages));

	ccw++;
	ccw->cmd_code = DASD_ECKD_CCW_RSSD;
	ccw->count = sizeof(struct dasd_rssd_messages);
	ccw->flags |= CCW_FLAG_SLI;
	ccw->cda = (__u32)(addr_t) message_buf;

	cqr->buildclk = get_tod_clock();
	cqr->status = DASD_CQR_FILLED;
	rc = dasd_sleep_on_immediatly(cqr);
	if (rc == 0) {
		prssdp = (struct dasd_psf_prssd_data *) cqr->data;
		message_buf = (struct dasd_rssd_messages *)
			(prssdp + 1);
		memcpy(messages, message_buf,
		       sizeof(struct dasd_rssd_messages));
	} else if (cqr->lpm) {
		/*
		 * on z/VM we might not be able to do I/O on the requested path
		 * but instead we get the required information on any path
		 * so retry with open path mask
		 */
		cqr->lpm = 0;
		goto retry;
	} else
		DBF_EVENT_DEVID(DBF_WARNING, device->cdev,
				"Reading messages failed with rc=%d\n"
				, rc);
	dasd_sfree_request(cqr, cqr->memdev);
	return rc;
}

static int dasd_eckd_query_host_access(struct dasd_device *device,
				       struct dasd_psf_query_host_access *data)
{
	struct dasd_eckd_private *private = device->private;
	struct dasd_psf_query_host_access *host_access;
	struct dasd_psf_prssd_data *prssdp;
	struct dasd_ccw_req *cqr;
	struct ccw1 *ccw;
	int rc;

	/* not available for HYPER PAV alias devices */
	if (!device->block && private->lcu->pav == HYPER_PAV)
		return -EOPNOTSUPP;

	/* may not be supported by the storage server */
	if (!(private->features.feature[14] & 0x80))
		return -EOPNOTSUPP;

	cqr = dasd_smalloc_request(DASD_ECKD_MAGIC, 1 /* PSF */	+ 1 /* RSSD */,
				   sizeof(struct dasd_psf_prssd_data) + 1,
				   device);
	if (IS_ERR(cqr)) {
		DBF_EVENT_DEVID(DBF_WARNING, device->cdev, "%s",
				"Could not allocate read message buffer request");
		return PTR_ERR(cqr);
	}
	host_access = kzalloc(sizeof(*host_access), GFP_KERNEL | GFP_DMA);
	if (!host_access) {
		dasd_sfree_request(cqr, device);
		DBF_EVENT_DEVID(DBF_WARNING, device->cdev, "%s",
				"Could not allocate host_access buffer");
		return -ENOMEM;
	}
	cqr->startdev = device;
	cqr->memdev = device;
	cqr->block = NULL;
	cqr->retries = 256;
	cqr->expires = 10 * HZ;

	/* Prepare for Read Subsystem Data */
	prssdp = (struct dasd_psf_prssd_data *) cqr->data;
	memset(prssdp, 0, sizeof(struct dasd_psf_prssd_data));
	prssdp->order = PSF_ORDER_PRSSD;
	prssdp->suborder = PSF_SUBORDER_QHA;	/* query host access */
	/* LSS and Volume that will be queried */
	prssdp->lss = private->ned->ID;
	prssdp->volume = private->ned->unit_addr;
	/* all other bytes of prssdp must be zero */

	ccw = cqr->cpaddr;
	ccw->cmd_code = DASD_ECKD_CCW_PSF;
	ccw->count = sizeof(struct dasd_psf_prssd_data);
	ccw->flags |= CCW_FLAG_CC;
	ccw->flags |= CCW_FLAG_SLI;
	ccw->cda = (__u32)(addr_t) prssdp;

	/* Read Subsystem Data - query host access */
	ccw++;
	ccw->cmd_code = DASD_ECKD_CCW_RSSD;
	ccw->count = sizeof(struct dasd_psf_query_host_access);
	ccw->flags |= CCW_FLAG_SLI;
	ccw->cda = (__u32)(addr_t) host_access;

	cqr->buildclk = get_tod_clock();
	cqr->status = DASD_CQR_FILLED;
	/* the command might not be supported, suppress error message */
	__set_bit(DASD_CQR_SUPPRESS_CR, &cqr->flags);
	rc = dasd_sleep_on_interruptible(cqr);
	if (rc == 0) {
		*data = *host_access;
	} else {
		DBF_EVENT_DEVID(DBF_WARNING, device->cdev,
				"Reading host access data failed with rc=%d\n",
				rc);
		rc = -EOPNOTSUPP;
	}

	dasd_sfree_request(cqr, cqr->memdev);
	kfree(host_access);
	return rc;
}
/*
 * return number of grouped devices
 */
static int dasd_eckd_host_access_count(struct dasd_device *device)
{
	struct dasd_psf_query_host_access *access;
	struct dasd_ckd_path_group_entry *entry;
	struct dasd_ckd_host_information *info;
	int count = 0;
	int rc, i;

	access = kzalloc(sizeof(*access), GFP_NOIO);
	if (!access) {
		DBF_EVENT_DEVID(DBF_WARNING, device->cdev, "%s",
				"Could not allocate access buffer");
		return -ENOMEM;
	}
	rc = dasd_eckd_query_host_access(device, access);
	if (rc) {
		kfree(access);
		return rc;
	}

	info = (struct dasd_ckd_host_information *)
		access->host_access_information;
	for (i = 0; i < info->entry_count; i++) {
		entry = (struct dasd_ckd_path_group_entry *)
			(info->entry + i * info->entry_size);
		if (entry->status_flags & DASD_ECKD_PG_GROUPED)
			count++;
	}

	kfree(access);
	return count;
}

/*
 * write host access information to a sequential file
 */
static int dasd_hosts_print(struct dasd_device *device, struct seq_file *m)
{
	struct dasd_psf_query_host_access *access;
	struct dasd_ckd_path_group_entry *entry;
	struct dasd_ckd_host_information *info;
	char sysplex[9] = "";
	int rc, i, j;

	access = kzalloc(sizeof(*access), GFP_NOIO);
	if (!access) {
		DBF_EVENT_DEVID(DBF_WARNING, device->cdev, "%s",
				"Could not allocate access buffer");
		return -ENOMEM;
	}
	rc = dasd_eckd_query_host_access(device, access);
	if (rc) {
		kfree(access);
		return rc;
	}

	info = (struct dasd_ckd_host_information *)
		access->host_access_information;
	for (i = 0; i < info->entry_count; i++) {
		entry = (struct dasd_ckd_path_group_entry *)
			(info->entry + i * info->entry_size);
		/* PGID */
		seq_puts(m, "pgid ");
		for (j = 0; j < 11; j++)
			seq_printf(m, "%02x", entry->pgid[j]);
		seq_putc(m, '\n');
		/* FLAGS */
		seq_printf(m, "status_flags %02x\n", entry->status_flags);
		/* SYSPLEX NAME */
		memcpy(&sysplex, &entry->sysplex_name, sizeof(sysplex) - 1);
		EBCASC(sysplex, sizeof(sysplex));
		seq_printf(m, "sysplex_name %8s\n", sysplex);
		/* SUPPORTED CYLINDER */
		seq_printf(m, "supported_cylinder %d\n", entry->cylinder);
		/* TIMESTAMP */
		seq_printf(m, "timestamp %lu\n", (unsigned long)
			   entry->timestamp);
	}
	kfree(access);

	return 0;
}

/*
 * Perform Subsystem Function - CUIR response
 */
static int
dasd_eckd_psf_cuir_response(struct dasd_device *device, int response,
			    __u32 message_id, __u8 lpum)
{
	struct dasd_psf_cuir_response *psf_cuir;
	int pos = pathmask_to_pos(lpum);
	struct dasd_ccw_req *cqr;
	struct ccw1 *ccw;
	int rc;

	cqr = dasd_smalloc_request(DASD_ECKD_MAGIC, 1 /* PSF */ ,
				  sizeof(struct dasd_psf_cuir_response),
				  device);

	if (IS_ERR(cqr)) {
		DBF_DEV_EVENT(DBF_WARNING, device, "%s",
			   "Could not allocate PSF-CUIR request");
		return PTR_ERR(cqr);
	}

	psf_cuir = (struct dasd_psf_cuir_response *)cqr->data;
	psf_cuir->order = PSF_ORDER_CUIR_RESPONSE;
	psf_cuir->cc = response;
	psf_cuir->chpid = device->path[pos].chpid;
	psf_cuir->message_id = message_id;
	psf_cuir->cssid = device->path[pos].cssid;
	psf_cuir->ssid = device->path[pos].ssid;
	ccw = cqr->cpaddr;
	ccw->cmd_code = DASD_ECKD_CCW_PSF;
	ccw->cda = (__u32)(addr_t)psf_cuir;
	ccw->flags = CCW_FLAG_SLI;
	ccw->count = sizeof(struct dasd_psf_cuir_response);

	cqr->startdev = device;
	cqr->memdev = device;
	cqr->block = NULL;
	cqr->retries = 256;
	cqr->expires = 10*HZ;
	cqr->buildclk = get_tod_clock();
	cqr->status = DASD_CQR_FILLED;
	set_bit(DASD_CQR_VERIFY_PATH, &cqr->flags);

	rc = dasd_sleep_on(cqr);

	dasd_sfree_request(cqr, cqr->memdev);
	return rc;
}

/*
 * return configuration data that is referenced by record selector
 * if a record selector is specified or per default return the
 * conf_data pointer for the path specified by lpum
 */
static struct dasd_conf_data *dasd_eckd_get_ref_conf(struct dasd_device *device,
						     __u8 lpum,
						     struct dasd_cuir_message *cuir)
{
	struct dasd_conf_data *conf_data;
	int path, pos;

	if (cuir->record_selector == 0)
		goto out;
	for (path = 0x80, pos = 0; path; path >>= 1, pos++) {
		conf_data = device->path[pos].conf_data;
		if (conf_data->gneq.record_selector ==
		    cuir->record_selector)
			return conf_data;
	}
out:
	return device->path[pathmask_to_pos(lpum)].conf_data;
}

/*
 * This function determines the scope of a reconfiguration request by
 * analysing the path and device selection data provided in the CUIR request.
 * Returns a path mask containing CUIR affected paths for the give device.
 *
 * If the CUIR request does not contain the required information return the
 * path mask of the path the attention message for the CUIR request was reveived
 * on.
 */
static int dasd_eckd_cuir_scope(struct dasd_device *device, __u8 lpum,
				struct dasd_cuir_message *cuir)
{
	struct dasd_conf_data *ref_conf_data;
	unsigned long bitmask = 0, mask = 0;
	struct dasd_conf_data *conf_data;
	unsigned int pos, path;
	char *ref_gneq, *gneq;
	char *ref_ned, *ned;
	int tbcpm = 0;

	/* if CUIR request does not specify the scope use the path
	   the attention message was presented on */
	if (!cuir->ned_map ||
	    !(cuir->neq_map[0] | cuir->neq_map[1] | cuir->neq_map[2]))
		return lpum;

	/* get reference conf data */
	ref_conf_data = dasd_eckd_get_ref_conf(device, lpum, cuir);
	/* reference ned is determined by ned_map field */
	pos = 8 - ffs(cuir->ned_map);
	ref_ned = (char *)&ref_conf_data->neds[pos];
	ref_gneq = (char *)&ref_conf_data->gneq;
	/* transfer 24 bit neq_map to mask */
	mask = cuir->neq_map[2];
	mask |= cuir->neq_map[1] << 8;
	mask |= cuir->neq_map[0] << 16;

	for (path = 0; path < 8; path++) {
		/* initialise data per path */
		bitmask = mask;
		conf_data = device->path[path].conf_data;
		pos = 8 - ffs(cuir->ned_map);
		ned = (char *) &conf_data->neds[pos];
		/* compare reference ned and per path ned */
		if (memcmp(ref_ned, ned, sizeof(*ned)) != 0)
			continue;
		gneq = (char *)&conf_data->gneq;
		/* compare reference gneq and per_path gneq under
		   24 bit mask where mask bit 0 equals byte 7 of
		   the gneq and mask bit 24 equals byte 31 */
		while (bitmask) {
			pos = ffs(bitmask) - 1;
			if (memcmp(&ref_gneq[31 - pos], &gneq[31 - pos], 1)
			    != 0)
				break;
			clear_bit(pos, &bitmask);
		}
		if (bitmask)
			continue;
		/* device and path match the reference values
		   add path to CUIR scope */
		tbcpm |= 0x80 >> path;
	}
	return tbcpm;
}

static void dasd_eckd_cuir_notify_user(struct dasd_device *device,
				       unsigned long paths, int action)
{
	int pos;

	while (paths) {
		/* get position of bit in mask */
		pos = 8 - ffs(paths);
		/* get channel path descriptor from this position */
		if (action == CUIR_QUIESCE)
			pr_warn("Service on the storage server caused path %x.%02x to go offline",
				device->path[pos].cssid,
				device->path[pos].chpid);
		else if (action == CUIR_RESUME)
			pr_info("Path %x.%02x is back online after service on the storage server",
				device->path[pos].cssid,
				device->path[pos].chpid);
		clear_bit(7 - pos, &paths);
	}
}

static int dasd_eckd_cuir_remove_path(struct dasd_device *device, __u8 lpum,
				      struct dasd_cuir_message *cuir)
{
	unsigned long tbcpm;

	tbcpm = dasd_eckd_cuir_scope(device, lpum, cuir);
	/* nothing to do if path is not in use */
	if (!(dasd_path_get_opm(device) & tbcpm))
		return 0;
	if (!(dasd_path_get_opm(device) & ~tbcpm)) {
		/* no path would be left if the CUIR action is taken
		   return error */
		return -EINVAL;
	}
	/* remove device from operational path mask */
	dasd_path_remove_opm(device, tbcpm);
	dasd_path_add_cuirpm(device, tbcpm);
	return tbcpm;
}

/*
 * walk through all devices and build a path mask to quiesce them
 * return an error if the last path to a device would be removed
 *
 * if only part of the devices are quiesced and an error
 * occurs no onlining necessary, the storage server will
 * notify the already set offline devices again
 */
static int dasd_eckd_cuir_quiesce(struct dasd_device *device, __u8 lpum,
				  struct dasd_cuir_message *cuir)
{
	struct dasd_eckd_private *private = device->private;
	struct alias_pav_group *pavgroup, *tempgroup;
	struct dasd_device *dev, *n;
	unsigned long paths = 0;
	unsigned long flags;
	int tbcpm;

	/* active devices */
	list_for_each_entry_safe(dev, n, &private->lcu->active_devices,
				 alias_list) {
		spin_lock_irqsave(get_ccwdev_lock(dev->cdev), flags);
		tbcpm = dasd_eckd_cuir_remove_path(dev, lpum, cuir);
		spin_unlock_irqrestore(get_ccwdev_lock(dev->cdev), flags);
		if (tbcpm < 0)
			goto out_err;
		paths |= tbcpm;
	}
	/* inactive devices */
	list_for_each_entry_safe(dev, n, &private->lcu->inactive_devices,
				 alias_list) {
		spin_lock_irqsave(get_ccwdev_lock(dev->cdev), flags);
		tbcpm = dasd_eckd_cuir_remove_path(dev, lpum, cuir);
		spin_unlock_irqrestore(get_ccwdev_lock(dev->cdev), flags);
		if (tbcpm < 0)
			goto out_err;
		paths |= tbcpm;
	}
	/* devices in PAV groups */
	list_for_each_entry_safe(pavgroup, tempgroup,
				 &private->lcu->grouplist, group) {
		list_for_each_entry_safe(dev, n, &pavgroup->baselist,
					 alias_list) {
			spin_lock_irqsave(get_ccwdev_lock(dev->cdev), flags);
			tbcpm = dasd_eckd_cuir_remove_path(dev, lpum, cuir);
			spin_unlock_irqrestore(
				get_ccwdev_lock(dev->cdev), flags);
			if (tbcpm < 0)
				goto out_err;
			paths |= tbcpm;
		}
		list_for_each_entry_safe(dev, n, &pavgroup->aliaslist,
					 alias_list) {
			spin_lock_irqsave(get_ccwdev_lock(dev->cdev), flags);
			tbcpm = dasd_eckd_cuir_remove_path(dev, lpum, cuir);
			spin_unlock_irqrestore(
				get_ccwdev_lock(dev->cdev), flags);
			if (tbcpm < 0)
				goto out_err;
			paths |= tbcpm;
		}
	}
	/* notify user about all paths affected by CUIR action */
	dasd_eckd_cuir_notify_user(device, paths, CUIR_QUIESCE);
	return 0;
out_err:
	return tbcpm;
}

static int dasd_eckd_cuir_resume(struct dasd_device *device, __u8 lpum,
				 struct dasd_cuir_message *cuir)
{
	struct dasd_eckd_private *private = device->private;
	struct alias_pav_group *pavgroup, *tempgroup;
	struct dasd_device *dev, *n;
	unsigned long paths = 0;
	int tbcpm;

	/*
	 * the path may have been added through a generic path event before
	 * only trigger path verification if the path is not already in use
	 */
	list_for_each_entry_safe(dev, n,
				 &private->lcu->active_devices,
				 alias_list) {
		tbcpm = dasd_eckd_cuir_scope(dev, lpum, cuir);
		paths |= tbcpm;
		if (!(dasd_path_get_opm(dev) & tbcpm)) {
			dasd_path_add_tbvpm(dev, tbcpm);
			dasd_schedule_device_bh(dev);
		}
	}
	list_for_each_entry_safe(dev, n,
				 &private->lcu->inactive_devices,
				 alias_list) {
		tbcpm = dasd_eckd_cuir_scope(dev, lpum, cuir);
		paths |= tbcpm;
		if (!(dasd_path_get_opm(dev) & tbcpm)) {
			dasd_path_add_tbvpm(dev, tbcpm);
			dasd_schedule_device_bh(dev);
		}
	}
	/* devices in PAV groups */
	list_for_each_entry_safe(pavgroup, tempgroup,
				 &private->lcu->grouplist,
				 group) {
		list_for_each_entry_safe(dev, n,
					 &pavgroup->baselist,
					 alias_list) {
			tbcpm = dasd_eckd_cuir_scope(dev, lpum, cuir);
			paths |= tbcpm;
			if (!(dasd_path_get_opm(dev) & tbcpm)) {
				dasd_path_add_tbvpm(dev, tbcpm);
				dasd_schedule_device_bh(dev);
			}
		}
		list_for_each_entry_safe(dev, n,
					 &pavgroup->aliaslist,
					 alias_list) {
			tbcpm = dasd_eckd_cuir_scope(dev, lpum, cuir);
			paths |= tbcpm;
			if (!(dasd_path_get_opm(dev) & tbcpm)) {
				dasd_path_add_tbvpm(dev, tbcpm);
				dasd_schedule_device_bh(dev);
			}
		}
	}
	/* notify user about all paths affected by CUIR action */
	dasd_eckd_cuir_notify_user(device, paths, CUIR_RESUME);
	return 0;
}

static void dasd_eckd_handle_cuir(struct dasd_device *device, void *messages,
				 __u8 lpum)
{
	struct dasd_cuir_message *cuir = messages;
	int response;

	DBF_DEV_EVENT(DBF_WARNING, device,
		      "CUIR request: %016llx %016llx %016llx %08x",
		      ((u64 *)cuir)[0], ((u64 *)cuir)[1], ((u64 *)cuir)[2],
		      ((u32 *)cuir)[3]);

	if (cuir->code == CUIR_QUIESCE) {
		/* quiesce */
		if (dasd_eckd_cuir_quiesce(device, lpum, cuir))
			response = PSF_CUIR_LAST_PATH;
		else
			response = PSF_CUIR_COMPLETED;
	} else if (cuir->code == CUIR_RESUME) {
		/* resume */
		dasd_eckd_cuir_resume(device, lpum, cuir);
		response = PSF_CUIR_COMPLETED;
	} else
		response = PSF_CUIR_NOT_SUPPORTED;

	dasd_eckd_psf_cuir_response(device, response,
				    cuir->message_id, lpum);
	DBF_DEV_EVENT(DBF_WARNING, device,
		      "CUIR response: %d on message ID %08x", response,
		      cuir->message_id);
	/* to make sure there is no attention left schedule work again */
	device->discipline->check_attention(device, lpum);
}

static void dasd_eckd_check_attention_work(struct work_struct *work)
{
	struct check_attention_work_data *data;
	struct dasd_rssd_messages *messages;
	struct dasd_device *device;
	int rc;

	data = container_of(work, struct check_attention_work_data, worker);
	device = data->device;
	messages = kzalloc(sizeof(*messages), GFP_KERNEL);
	if (!messages) {
		DBF_DEV_EVENT(DBF_WARNING, device, "%s",
			      "Could not allocate attention message buffer");
		goto out;
	}
	rc = dasd_eckd_read_message_buffer(device, messages, data->lpum);
	if (rc)
		goto out;
	if (messages->length == ATTENTION_LENGTH_CUIR &&
	    messages->format == ATTENTION_FORMAT_CUIR)
		dasd_eckd_handle_cuir(device, messages, data->lpum);
out:
	dasd_put_device(device);
	kfree(messages);
	kfree(data);
}

static int dasd_eckd_check_attention(struct dasd_device *device, __u8 lpum)
{
	struct check_attention_work_data *data;

	data = kzalloc(sizeof(*data), GFP_ATOMIC);
	if (!data)
		return -ENOMEM;
	INIT_WORK(&data->worker, dasd_eckd_check_attention_work);
	dasd_get_device(device);
	data->device = device;
	data->lpum = lpum;
	schedule_work(&data->worker);
	return 0;
}

static int dasd_eckd_disable_hpf_path(struct dasd_device *device, __u8 lpum)
{
	if (~lpum & dasd_path_get_opm(device)) {
		dasd_path_add_nohpfpm(device, lpum);
		dasd_path_remove_opm(device, lpum);
		dev_err(&device->cdev->dev,
			"Channel path %02X lost HPF functionality and is disabled\n",
			lpum);
		return 1;
	}
	return 0;
}

static void dasd_eckd_disable_hpf_device(struct dasd_device *device)
{
	struct dasd_eckd_private *private = device->private;

	dev_err(&device->cdev->dev,
		"High Performance FICON disabled\n");
	private->fcx_max_data = 0;
}

static int dasd_eckd_hpf_enabled(struct dasd_device *device)
{
	struct dasd_eckd_private *private = device->private;

	return private->fcx_max_data ? 1 : 0;
}

static void dasd_eckd_handle_hpf_error(struct dasd_device *device,
				       struct irb *irb)
{
	struct dasd_eckd_private *private = device->private;

	if (!private->fcx_max_data) {
		/* sanity check for no HPF, the error makes no sense */
		DBF_DEV_EVENT(DBF_WARNING, device, "%s",
			      "Trying to disable HPF for a non HPF device");
		return;
	}
	if (irb->scsw.tm.sesq == SCSW_SESQ_DEV_NOFCX) {
		dasd_eckd_disable_hpf_device(device);
	} else if (irb->scsw.tm.sesq == SCSW_SESQ_PATH_NOFCX) {
		if (dasd_eckd_disable_hpf_path(device, irb->esw.esw1.lpum))
			return;
		dasd_eckd_disable_hpf_device(device);
		dasd_path_set_tbvpm(device,
				  dasd_path_get_hpfpm(device));
	}
	/*
	 * prevent that any new I/O ist started on the device and schedule a
	 * requeue of existing requests
	 */
	dasd_device_set_stop_bits(device, DASD_STOPPED_NOT_ACC);
	dasd_schedule_requeue(device);
}

static struct ccw_driver dasd_eckd_driver = {
	.driver = {
		.name	= "dasd-eckd",
		.owner	= THIS_MODULE,
	},
	.ids	     = dasd_eckd_ids,
	.probe	     = dasd_eckd_probe,
	.remove      = dasd_generic_remove,
	.set_offline = dasd_generic_set_offline,
	.set_online  = dasd_eckd_set_online,
	.notify      = dasd_generic_notify,
	.path_event  = dasd_generic_path_event,
	.shutdown    = dasd_generic_shutdown,
	.freeze      = dasd_generic_pm_freeze,
	.thaw	     = dasd_generic_restore_device,
	.restore     = dasd_generic_restore_device,
	.uc_handler  = dasd_generic_uc_handler,
	.int_class   = IRQIO_DAS,
};

/*
 * max_blocks is dependent on the amount of storage that is available
 * in the static io buffer for each device. Currently each device has
 * 8192 bytes (=2 pages). For 64 bit one dasd_mchunkt_t structure has
 * 24 bytes, the struct dasd_ccw_req has 136 bytes and each block can use
 * up to 16 bytes (8 for the ccw and 8 for the idal pointer). In
 * addition we have one define extent ccw + 16 bytes of data and one
 * locate record ccw + 16 bytes of data. That makes:
 * (8192 - 24 - 136 - 8 - 16 - 8 - 16) / 16 = 499 blocks at maximum.
 * We want to fit two into the available memory so that we can immediately
 * start the next request if one finishes off. That makes 249.5 blocks
 * for one request. Give a little safety and the result is 240.
 */
static struct dasd_discipline dasd_eckd_discipline = {
	.owner = THIS_MODULE,
	.name = "ECKD",
	.ebcname = "ECKD",
	.max_blocks = 190,
	.check_device = dasd_eckd_check_characteristics,
	.uncheck_device = dasd_eckd_uncheck_device,
	.do_analysis = dasd_eckd_do_analysis,
	.verify_path = dasd_eckd_verify_path,
	.basic_to_ready = dasd_eckd_basic_to_ready,
	.online_to_ready = dasd_eckd_online_to_ready,
	.basic_to_known = dasd_eckd_basic_to_known,
	.fill_geometry = dasd_eckd_fill_geometry,
	.start_IO = dasd_start_IO,
	.term_IO = dasd_term_IO,
	.handle_terminated_request = dasd_eckd_handle_terminated_request,
	.format_device = dasd_eckd_format_device,
	.check_device_format = dasd_eckd_check_device_format,
	.erp_action = dasd_eckd_erp_action,
	.erp_postaction = dasd_eckd_erp_postaction,
	.check_for_device_change = dasd_eckd_check_for_device_change,
	.build_cp = dasd_eckd_build_alias_cp,
	.free_cp = dasd_eckd_free_alias_cp,
	.dump_sense = dasd_eckd_dump_sense,
	.dump_sense_dbf = dasd_eckd_dump_sense_dbf,
	.fill_info = dasd_eckd_fill_info,
	.ioctl = dasd_eckd_ioctl,
	.freeze = dasd_eckd_pm_freeze,
	.restore = dasd_eckd_restore_device,
	.reload = dasd_eckd_reload_device,
	.get_uid = dasd_eckd_get_uid,
	.kick_validate = dasd_eckd_kick_validate_server,
	.check_attention = dasd_eckd_check_attention,
	.host_access_count = dasd_eckd_host_access_count,
	.hosts_print = dasd_hosts_print,
	.handle_hpf_error = dasd_eckd_handle_hpf_error,
	.disable_hpf = dasd_eckd_disable_hpf_device,
	.hpf_enabled = dasd_eckd_hpf_enabled,
	.reset_path = dasd_eckd_reset_path,
};

static int __init
dasd_eckd_init(void)
{
	int ret;

	ASCEBC(dasd_eckd_discipline.ebcname, 4);
	dasd_reserve_req = kmalloc(sizeof(*dasd_reserve_req),
				   GFP_KERNEL | GFP_DMA);
	if (!dasd_reserve_req)
		return -ENOMEM;
	path_verification_worker = kmalloc(sizeof(*path_verification_worker),
				   GFP_KERNEL | GFP_DMA);
	if (!path_verification_worker) {
		kfree(dasd_reserve_req);
		return -ENOMEM;
	}
	rawpadpage = (void *)__get_free_page(GFP_KERNEL);
	if (!rawpadpage) {
		kfree(path_verification_worker);
		kfree(dasd_reserve_req);
		return -ENOMEM;
	}
	ret = ccw_driver_register(&dasd_eckd_driver);
	if (!ret)
		wait_for_device_probe();
	else {
		kfree(path_verification_worker);
		kfree(dasd_reserve_req);
		free_page((unsigned long)rawpadpage);
	}
	return ret;
}

static void __exit
dasd_eckd_cleanup(void)
{
	ccw_driver_unregister(&dasd_eckd_driver);
	kfree(path_verification_worker);
	kfree(dasd_reserve_req);
	free_page((unsigned long)rawpadpage);
}

module_init(dasd_eckd_init);
module_exit(dasd_eckd_cleanup);<|MERGE_RESOLUTION|>--- conflicted
+++ resolved
@@ -3852,11 +3852,7 @@
 	}
 	size = ALIGN(size, 8);
 
-<<<<<<< HEAD
-	datasize = size + cidaw * sizeof(unsigned long long);
-=======
 	datasize = size + cidaw * sizeof(unsigned long);
->>>>>>> bb176f67
 
 	/* Allocate the ccw request. */
 	cqr = dasd_smalloc_request(DASD_ECKD_MAGIC, cplength,
