--- conflicted
+++ resolved
@@ -105,8 +105,6 @@
 	}
 	*bo_ptr = NULL;
 
-<<<<<<< HEAD
-=======
 	/* maximun bo size is the minimun btw visible vram and gtt size */
 	max_size = min(rdev->mc.visible_vram_size, rdev->mc.gtt_size);
 	if ((page_align << PAGE_SHIFT) >= max_size) {
@@ -115,7 +113,6 @@
 		return -ENOMEM;
 	}
 
->>>>>>> cb600d2f
 retry:
 	bo = kzalloc(sizeof(struct radeon_bo), GFP_KERNEL);
 	if (bo == NULL)
