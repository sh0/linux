--- conflicted
+++ resolved
@@ -107,10 +107,6 @@
 	int space;
 	int size;
 	int effective_size;
-<<<<<<< HEAD
-	int reserved_size;
-=======
->>>>>>> e42aeef1
 
 	/** We track the position of the requests in the ring buffer, and
 	 * when each is retired we increment last_retired_head as the GPU
