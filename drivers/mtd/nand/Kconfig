--- conflicted
+++ resolved
@@ -526,10 +526,7 @@
 
 config MTD_NAND_HISI504
 	tristate "Support for NAND controller on Hisilicon SoC Hip04"
-<<<<<<< HEAD
-=======
 	depends on HAS_DMA
->>>>>>> d525211f
 	help
 	  Enables support for NAND controller on Hisilicon SoC Hip04.
 
