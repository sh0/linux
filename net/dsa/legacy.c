--- conflicted
+++ resolved
@@ -93,13 +93,8 @@
 	return 0;
 }
 
-<<<<<<< HEAD
-static int dsa_switch_setup_one(struct dsa_switch *ds, struct net_device *master,
-				struct device *parent)
-=======
 static int dsa_switch_setup_one(struct dsa_switch *ds,
 				struct net_device *master)
->>>>>>> bb176f67
 {
 	const struct dsa_switch_ops *ops = ds->ops;
 	struct dsa_switch_tree *dst = ds->dst;
@@ -255,11 +250,7 @@
 	ds->ops = ops;
 	ds->priv = priv;
 
-<<<<<<< HEAD
-	ret = dsa_switch_setup_one(ds, master, parent);
-=======
 	ret = dsa_switch_setup_one(ds, master);
->>>>>>> bb176f67
 	if (ret)
 		return ERR_PTR(ret);
 
