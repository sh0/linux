/*
 * Copyright (c) 2017 PINE64
 *
 * This file is dual-licensed: you can use it either under the terms
 * of the GPL or the X11 license, at your option. Note that this dual
 * licensing only applies to this file, and not this project as a
 * whole.
 *
 *  a) This library is free software; you can redistribute it and/or
 *     modify it under the terms of the GNU General Public License as
 *     published by the Free Software Foundation; either version 2 of the
 *     License, or (at your option) any later version.
 *
 *     This library is distributed in the hope that it will be useful,
 *     but WITHOUT ANY WARRANTY; without even the implied warranty of
 *     MERCHANTABILITY or FITNESS FOR A PARTICULAR PURPOSE.  See the
 *     GNU General Public License for more details.
 *
 * Or, alternatively,
 *
 *  b) Permission is hereby granted, free of charge, to any person
 *     obtaining a copy of this software and associated documentation
 *     files (the "Software"), to deal in the Software without
 *     restriction, including without limitation the rights to use,
 *     copy, modify, merge, publish, distribute, sublicense, and/or
 *     sell copies of the Software, and to permit persons to whom the
 *     Software is furnished to do so, subject to the following
 *     conditions:
 *
 *     The above copyright notice and this permission notice shall be
 *     included in all copies or substantial portions of the Software.
 *
 *     THE SOFTWARE IS PROVIDED "AS IS", WITHOUT WARRANTY OF ANY KIND,
 *     EXPRESS OR IMPLIED, INCLUDING BUT NOT LIMITED TO THE WARRANTIES
 *     OF MERCHANTABILITY, FITNESS FOR A PARTICULAR PURPOSE AND
 *     NONINFRINGEMENT. IN NO EVENT SHALL THE AUTHORS OR COPYRIGHT
 *     HOLDERS BE LIABLE FOR ANY CLAIM, DAMAGES OR OTHER LIABILITY,
 *     WHETHER IN AN ACTION OF CONTRACT, TORT OR OTHERWISE, ARISING
 *     FROM, OUT OF OR IN CONNECTION WITH THE SOFTWARE OR THE USE OR
 *     OTHER DEALINGS IN THE SOFTWARE.
 */

/dts-v1/;
#include "rk3328.dtsi"

/ {
	model = "Pine64 Rock64";
	compatible = "pine64,rock64", "rockchip,rk3328";

	chosen {
		stdout-path = "serial2:1500000n8";
	};

	leds {
		compatible = "gpio-leds";

		standby-led {
			linux,default-trigger = "disk-activity";
			gpios = <&rk805 0 GPIO_ACTIVE_LOW>;
			default-state = "on";
		};

		power-led {
			gpios = <&rk805 1 GPIO_ACTIVE_LOW>;
			default-state = "on";
		};
	};

	leds {
		compatible = "gpio-leds";

		usb-switch {
			linux,default-trigger = "none";
			gpios = <&gpio0 2 1>;
			mode = <0x23>;
			default-state = "on";
		};
	};

	gmac_clkin: external-gmac-clock {
		compatible = "fixed-clock";
		clock-frequency = <125000000>;
		clock-output-names = "gmac_clkin";
		#clock-cells = <0>;
	};

	sdio_pwrseq: sdio-pwrseq {
		compatible = "mmc-pwrseq-simple";
		pinctrl-names = "default";
		pinctrl-0 = <&wifi_enable_h>;

		/*
		 * On the module itself this is one of these (depending
		 * on the actual card populated):
		 * - SDIO_RESET_L_WL_REG_ON
		 * - PDN (power down when low)
		 */
		reset-gpios = <&gpio1 18 GPIO_ACTIVE_LOW>;
	};

	vcc_sd: sdmmc-regulator {
		compatible = "regulator-fixed";
		gpio = <&gpio0 30 GPIO_ACTIVE_LOW>;
		pinctrl-names = "default";
		pinctrl-0 = <&sdmmc0m1_gpio>;
		regulator-name = "vcc_sd";
		regulator-min-microvolt = <3300000>;
		regulator-max-microvolt = <3300000>;
		vin-supply = <&vcc_io>;
	};

	vcc_sys: vcc-sys {
		compatible = "regulator-fixed";
		regulator-name = "vcc_sys";
		regulator-always-on;
		regulator-boot-on;
		regulator-min-microvolt = <5000000>;
		regulator-max-microvolt = <5000000>;
	};

	vcc_phy: vcc-phy-regulator {
		compatible = "regulator-fixed";
		regulator-name = "vcc_phy";
		regulator-always-on;
		regulator-boot-on;
	};
};

&cpu0 {
	cpu-supply = <&vdd_arm>;
};

&cpu1 {
	cpu-supply = <&vdd_arm>;
};

&cpu2 {
	cpu-supply = <&vdd_arm>;
};

&cpu3 {
	cpu-supply = <&vdd_arm>;
};

&emmc {
	max-frequency = <200000000>;
	bus-width = <8>;
	cap-mmc-highspeed;
	mmc-hs200-1_8v;
	non-removable;
	num-slots = <1>;
	pinctrl-names = "default";
	pinctrl-0 = <&emmc_clk &emmc_cmd &emmc_bus8>;
	status = "okay";
	supports-emmc;
	clocks = <&cru HCLK_EMMC>, <&cru SCLK_EMMC>,
	         <&cru SCLK_EMMC_DRV>, <&cru SCLK_EMMC_SAMPLE>;
	clock-names = "biu", "ciu", "ciu-drv", "ciu-sample";
};

&gmac2io {
<<<<<<< HEAD
	assigned-clocks = <&cru SCLK_MAC2IO>, <&cru SCLK_MAC2IO_EXT>;
	assigned-clock-parents = <&gmac_clkin>, <&gmac_clkin>;
	clock_in_out = "input";
	phy-supply = <&vcc_phy>;
	phy-mode = "rgmii";
	pinctrl-names = "default";
	pinctrl-0 = <&rgmiim1_pins>;
	snps,force_thresh_dma_mode;
	snps,reset-gpio = <&gpio1 RK_PC2 GPIO_ACTIVE_LOW>;
	snps,reset-active-low;
	snps,reset-delays-us = <0 10000 50000>;
=======
	phy-supply = <&vcc_phy>;
	phy-mode = "rgmii";
	clock_in_out = "input";
	snps,reset-gpio = <&gpio1 RK_PC2 GPIO_ACTIVE_LOW>;
	snps,reset-active-low;
	snps,reset-delays-us = <0 10000 50000>;
	snps,force_thresh_dma_mode;
	assigned-clocks = <&cru SCLK_MAC2IO>, <&cru SCLK_MAC2IO_EXT>;
	assigned-clock-parents = <&gmac_clkin>, <&gmac_clkin>;
	pinctrl-names = "default";
	pinctrl-0 = <&rgmiim1_pins>;
>>>>>>> e606ead4
	tx_delay = <0x24>;
	rx_delay = <0x18>;
	status = "okay";
};

&gmac2phy {
	phy-supply = <&vcc_phy>;
	clock_in_out = "output";
	assigned-clocks = <&cru SCLK_MAC2PHY_SRC>;
	assigned-clock-rate = <50000000>;
	assigned-clocks = <&cru SCLK_MAC2PHY>;
	assigned-clock-parents = <&cru SCLK_MAC2PHY_SRC>;
	status = "okay";
};

&i2c1 {
	status = "okay";

	rk805: rk805@18 {
		compatible = "rockchip,rk805";
		reg = <0x18>;
		interrupt-parent = <&gpio2>;
		interrupts = <6 IRQ_TYPE_LEVEL_LOW>;
		#clock-cells = <1>;
		clock-output-names = "xin32k", "rk805-clkout2";
		gpio-controller;
		#gpio-cells = <2>;
		pinctrl-names = "default";
		pinctrl-0 = <&pmic_int_l>;
		rockchip,system-power-controller;
		wakeup-source;

		vcc1-supply = <&vcc_sys>;
		vcc2-supply = <&vcc_sys>;
		vcc3-supply = <&vcc_sys>;
		vcc4-supply = <&vcc_sys>;
		vcc5-supply = <&vcc_io>;
		vcc6-supply = <&vcc_sys>;

		regulators {
			vdd_logic: DCDC_REG1 {
				regulator-name = "vdd_logic";
				regulator-min-microvolt = <712500>;
				regulator-max-microvolt = <1450000>;
				regulator-initial-mode = <0x1>;
				regulator-ramp-delay = <12500>;
				regulator-boot-on;
				regulator-always-on;
				regulator-state-mem {
					regulator-mode = <0x2>;
					regulator-on-in-suspend;
					regulator-suspend-microvolt = <1000000>;
				};
			};

			vdd_arm: DCDC_REG2 {
				regulator-name = "vdd_arm";
				regulator-min-microvolt = <712500>;
				regulator-max-microvolt = <1450000>;
				regulator-initial-mode = <0x1>;
				regulator-ramp-delay = <12500>;
				regulator-boot-on;
				regulator-always-on;
				regulator-state-mem {
					regulator-mode = <0x2>;
					regulator-on-in-suspend;
					regulator-suspend-microvolt = <950000>;
				};
			};

			vcc_ddr: DCDC_REG3 {
				regulator-name = "vcc_ddr";
				regulator-initial-mode = <0x1>;
<<<<<<< HEAD
				regulator-always-on;
=======
>>>>>>> e606ead4
				regulator-boot-on;
				regulator-always-on;
				regulator-state-mem {
					regulator-mode = <0x2>;
					regulator-on-in-suspend;
				};
			};

			vcc_io: DCDC_REG4 {
				regulator-name = "vcc_io";
				regulator-min-microvolt = <3300000>;
				regulator-max-microvolt = <3300000>;
				regulator-initial-mode = <0x1>;
<<<<<<< HEAD
				regulator-always-on;
=======
>>>>>>> e606ead4
				regulator-boot-on;
				regulator-always-on;
				regulator-state-mem {
					regulator-mode = <0x2>;
					regulator-on-in-suspend;
					regulator-suspend-microvolt = <3300000>;
				};
			};

			vcc_18: LDO_REG1 {
				regulator-name = "vdd_18";
				regulator-min-microvolt = <1800000>;
				regulator-max-microvolt = <1800000>;
				regulator-boot-on;
				regulator-always-on;
				regulator-state-mem {
					regulator-on-in-suspend;
					regulator-suspend-microvolt = <1800000>;
				};
			};

			vcc18_emmc: LDO_REG2 {
				regulator-name = "vcc_18emmc";
				regulator-min-microvolt = <1800000>;
				regulator-max-microvolt = <1800000>;
				regulator-boot-on;
				regulator-always-on;
				regulator-state-mem {
					regulator-on-in-suspend;
					regulator-suspend-microvolt = <1800000>;
				};
			};

			vdd_10: LDO_REG3 {
				regulator-name = "vdd_10";
				regulator-min-microvolt = <1000000>;
				regulator-max-microvolt = <1000000>;
				regulator-boot-on;
				regulator-always-on;
				regulator-state-mem {
					regulator-on-in-suspend;
					regulator-suspend-microvolt = <1000000>;
				};
			};
		};
	};
};

&io_domains {
	status = "okay";

	vccio1-supply = <&vcc_io>;
	vccio2-supply = <&vcc18_emmc>;
	vccio3-supply = <&vcc_io>;
	vccio4-supply = <&vcc_18>;
	vccio5-supply = <&vcc_io>;
	vccio6-supply = <&vcc_io>;
	pmuio-supply = <&vcc_io>;
};

&pinctrl {
	pmic {
		pmic_int_l: pmic-int-l {
			rockchip,pins = <2 RK_PA6 RK_FUNC_GPIO &pcfg_pull_up>;
		};
	};

	sdio-pwrseq {
		wifi_enable_h: wifi-enable-h {
			rockchip,pins = <1 18 RK_FUNC_GPIO &pcfg_pull_none>;
		};
	};

	usb2 {
		usb20_host_drv: usb20-host-drv {
			rockchip,pins = <0 RK_PD3 RK_FUNC_GPIO &pcfg_pull_none>;
		};
	};

	usb3 {
		usb30_host_drv: usb30-host-drv {
			rockchip,pins = <0 RK_PA0 RK_FUNC_GPIO &pcfg_pull_none>;
		};
	};
};

&sdio {
	bus-width = <4>;
	cap-sd-highspeed;
	cap-sdio-irq;
	keep-power-in-suspend;
	max-frequency = <150000000>;
	mmc-pwrseq = <&sdio_pwrseq>;
	non-removable;
	pinctrl-names = "default";
	pinctrl-0 = <&sdmmc1_bus4 &sdmmc1_cmd &sdmmc1_clk>;
	status = "disabled";
};

&sdmmc {
	bus-width = <4>;
	cap-mmc-highspeed;
	cap-sd-highspeed;
	cd-gpios = <&gpio1 RK_PA5 GPIO_ACTIVE_LOW>;
	disable-wp;
	max-frequency = <150000000>;
	num-slots = <1>;
	pinctrl-names = "default";
	pinctrl-0 = <&sdmmc0_clk &sdmmc0_cmd &sdmmc0_dectn &sdmmc0_bus4>;
	supports-sd;
	vmmc-supply = <&vcc_sd>;
	vqmmc-supply = <&vcc_sd>;
	status = "okay";
};

&tsadc {
	rockchip,hw-tshut-mode = <0>;
	rockchip,hw-tshut-polarity = <0>;
	status = "okay";
};

&uart2 {
	status = "okay";
};

&u2phy {
	status = "okay";
};
<<<<<<< HEAD
=======

&u2phy_host {
	status = "okay";
};

&u2phy_otg {
	status = "okay";
};

&usb20_otg {
	status = "okay";
};

&usb_host0_ehci {
	status = "okay";
};

&usb_host0_ohci {
	status = "okay";
};

&usbdrd3 {
	status = "okay";
};

&usbdrd_dwc3 {
	dr_mode = "host";
	status = "okay";
};

&spi0 {
	status = "okay";

	/* SPI DMA does not work currently */
	/delete-property/ dmas;
	/delete-property/ #dma-cells;
	/delete-property/ dma-names;

	 spi-flash@0 {
		#address-cells = <0x1>;
		#size-cells = <1>;
		compatible = "st,m25p128", "spi-flash";
		reg = <0x0>;
		spi-max-frequency = <25000000>;
		status = "okay";
		m25p,fast-read;

		partitions {
			compatible = "fixed-partitions";
			#address-cells = <1>;
			#size-cells = <1>;

			system@0 {
				label = "system";
				reg = <0x0 0x8000>;
				read-only;
			};

			loader@8000 {
				label = "loader";
				reg = <0x8000 0x3F8000>;
			};

			reserved@400000 {
				label = "reserved";
				reg = <0x400000 0x3C0000>;
				read-only;
			};

			vendor@7c0000 {
				label = "vendor";
				reg = <0x7C0000 0x40000>;
			};

			uboot@800000 {
				label = "uboot";
				reg = <0x800000 0x400000>;
			};

			atf@c00000 {
				label = "atf";
				reg = <0xC00000 0x400000>;
			};
		};
	};
};

&u2phy {
	otg-vbus-gpios = <&gpio0 RK_PD3 GPIO_ACTIVE_HIGH>;
	status = "okay";
>>>>>>> e606ead4

&u2phy_host {
	status = "okay";
};

&u2phy_otg {
	status = "okay";
};

&u3phy {
	vbus-drv-gpios = <&gpio0 RK_PA0 GPIO_ACTIVE_HIGH>;
	status = "okay";
};

&u3phy_utmi {
	status = "okay";
};

&u3phy_pipe {
	status = "okay";
};

&usb20_otg {
	status = "okay";
};

&usb_host0_ehci {
	status = "okay";
};

&usb_host0_ohci {
	status = "okay";
};

&usbdrd3 {
	status = "okay";
};

&usbdrd_dwc3 {
	dr_mode = "host";
	status = "okay";
<<<<<<< HEAD
};

&spi0 {
	status = "okay";

	/* SPI DMA does not work currently */
	/delete-property/ dmas;
	/delete-property/ #dma-cells;
	/delete-property/ dma-names;

	 spi-flash@0 {
		#address-cells = <0x1>;
		#size-cells = <1>;
		compatible = "st,m25p128", "spi-flash";
		reg = <0x0>;
		spi-max-frequency = <25000000>;
		status = "okay";
		m25p,fast-read;

		partitions {
			compatible = "fixed-partitions";
			#address-cells = <1>;
			#size-cells = <1>;

			system@0 {
				label = "system";
				reg = <0x0 0x8000>;
				read-only;
			};

			loader@8000 {
				label = "loader";
				reg = <0x8000 0x3F8000>;
			};

			reserved@400000 {
				label = "reserved";
				reg = <0x400000 0x3C0000>;
				read-only;
			};

			vendor@7c0000 {
				label = "vendor";
				reg = <0x7C0000 0x40000>;
			};

			uboot@800000 {
				label = "uboot";
				reg = <0x800000 0x400000>;
			};

			atf@c00000 {
				label = "atf";
				reg = <0xC00000 0x400000>;
			};
		};
	};
=======
>>>>>>> e606ead4
};<|MERGE_RESOLUTION|>--- conflicted
+++ resolved
@@ -84,29 +84,37 @@
 		#clock-cells = <0>;
 	};
 
-	sdio_pwrseq: sdio-pwrseq {
-		compatible = "mmc-pwrseq-simple";
-		pinctrl-names = "default";
-		pinctrl-0 = <&wifi_enable_h>;
-
-		/*
-		 * On the module itself this is one of these (depending
-		 * on the actual card populated):
-		 * - SDIO_RESET_L_WL_REG_ON
-		 * - PDN (power down when low)
-		 */
-		reset-gpios = <&gpio1 18 GPIO_ACTIVE_LOW>;
-	};
-
 	vcc_sd: sdmmc-regulator {
 		compatible = "regulator-fixed";
-		gpio = <&gpio0 30 GPIO_ACTIVE_LOW>;
+		gpio = <&gpio0 RK_PD6 GPIO_ACTIVE_LOW>;
 		pinctrl-names = "default";
 		pinctrl-0 = <&sdmmc0m1_gpio>;
 		regulator-name = "vcc_sd";
 		regulator-min-microvolt = <3300000>;
 		regulator-max-microvolt = <3300000>;
 		vin-supply = <&vcc_io>;
+	};
+
+	vcc_host_5v: vcc-host-5v-regulator {
+		compatible = "regulator-fixed";
+		enable-active-high;
+		gpio = <&gpio0 RK_PA0 GPIO_ACTIVE_HIGH>;
+		pinctrl-names = "default";
+		pinctrl-0 = <&usb30_host_drv>;
+		regulator-name = "vcc_host_5v";
+		regulator-always-on;
+		vin-supply = <&vcc_sys>;
+	};
+
+	vcc_host1_5v: vcc_otg_5v: vcc-host1-5v-regulator {
+		compatible = "regulator-fixed";
+		enable-active-high;
+		gpio = <&gpio0 RK_PD3 GPIO_ACTIVE_HIGH>;
+		pinctrl-names = "default";
+		pinctrl-0 = <&usb20_host_drv>;
+		regulator-name = "vcc_host1_5v";
+		regulator-always-on;
+		vin-supply = <&vcc_sys>;
 	};
 
 	vcc_sys: vcc-sys {
@@ -159,7 +167,6 @@
 };
 
 &gmac2io {
-<<<<<<< HEAD
 	assigned-clocks = <&cru SCLK_MAC2IO>, <&cru SCLK_MAC2IO_EXT>;
 	assigned-clock-parents = <&gmac_clkin>, <&gmac_clkin>;
 	clock_in_out = "input";
@@ -171,19 +178,6 @@
 	snps,reset-gpio = <&gpio1 RK_PC2 GPIO_ACTIVE_LOW>;
 	snps,reset-active-low;
 	snps,reset-delays-us = <0 10000 50000>;
-=======
-	phy-supply = <&vcc_phy>;
-	phy-mode = "rgmii";
-	clock_in_out = "input";
-	snps,reset-gpio = <&gpio1 RK_PC2 GPIO_ACTIVE_LOW>;
-	snps,reset-active-low;
-	snps,reset-delays-us = <0 10000 50000>;
-	snps,force_thresh_dma_mode;
-	assigned-clocks = <&cru SCLK_MAC2IO>, <&cru SCLK_MAC2IO_EXT>;
-	assigned-clock-parents = <&gmac_clkin>, <&gmac_clkin>;
-	pinctrl-names = "default";
-	pinctrl-0 = <&rgmiim1_pins>;
->>>>>>> e606ead4
 	tx_delay = <0x24>;
 	rx_delay = <0x18>;
 	status = "okay";
@@ -230,8 +224,8 @@
 				regulator-max-microvolt = <1450000>;
 				regulator-initial-mode = <0x1>;
 				regulator-ramp-delay = <12500>;
-				regulator-boot-on;
-				regulator-always-on;
+				regulator-always-on;
+				regulator-boot-on;
 				regulator-state-mem {
 					regulator-mode = <0x2>;
 					regulator-on-in-suspend;
@@ -245,8 +239,8 @@
 				regulator-max-microvolt = <1450000>;
 				regulator-initial-mode = <0x1>;
 				regulator-ramp-delay = <12500>;
-				regulator-boot-on;
-				regulator-always-on;
+				regulator-always-on;
+				regulator-boot-on;
 				regulator-state-mem {
 					regulator-mode = <0x2>;
 					regulator-on-in-suspend;
@@ -257,12 +251,8 @@
 			vcc_ddr: DCDC_REG3 {
 				regulator-name = "vcc_ddr";
 				regulator-initial-mode = <0x1>;
-<<<<<<< HEAD
-				regulator-always-on;
-=======
->>>>>>> e606ead4
-				regulator-boot-on;
-				regulator-always-on;
+				regulator-always-on;
+				regulator-boot-on;
 				regulator-state-mem {
 					regulator-mode = <0x2>;
 					regulator-on-in-suspend;
@@ -274,12 +264,8 @@
 				regulator-min-microvolt = <3300000>;
 				regulator-max-microvolt = <3300000>;
 				regulator-initial-mode = <0x1>;
-<<<<<<< HEAD
-				regulator-always-on;
-=======
->>>>>>> e606ead4
-				regulator-boot-on;
-				regulator-always-on;
+				regulator-always-on;
+				regulator-boot-on;
 				regulator-state-mem {
 					regulator-mode = <0x2>;
 					regulator-on-in-suspend;
@@ -291,8 +277,8 @@
 				regulator-name = "vdd_18";
 				regulator-min-microvolt = <1800000>;
 				regulator-max-microvolt = <1800000>;
-				regulator-boot-on;
-				regulator-always-on;
+				regulator-always-on;
+				regulator-boot-on;
 				regulator-state-mem {
 					regulator-on-in-suspend;
 					regulator-suspend-microvolt = <1800000>;
@@ -303,8 +289,8 @@
 				regulator-name = "vcc_18emmc";
 				regulator-min-microvolt = <1800000>;
 				regulator-max-microvolt = <1800000>;
-				regulator-boot-on;
-				regulator-always-on;
+				regulator-always-on;
+				regulator-boot-on;
 				regulator-state-mem {
 					regulator-on-in-suspend;
 					regulator-suspend-microvolt = <1800000>;
@@ -315,8 +301,8 @@
 				regulator-name = "vdd_10";
 				regulator-min-microvolt = <1000000>;
 				regulator-max-microvolt = <1000000>;
-				regulator-boot-on;
-				regulator-always-on;
+				regulator-always-on;
+				regulator-boot-on;
 				regulator-state-mem {
 					regulator-on-in-suspend;
 					regulator-suspend-microvolt = <1000000>;
@@ -345,12 +331,6 @@
 		};
 	};
 
-	sdio-pwrseq {
-		wifi_enable_h: wifi-enable-h {
-			rockchip,pins = <1 18 RK_FUNC_GPIO &pcfg_pull_none>;
-		};
-	};
-
 	usb2 {
 		usb20_host_drv: usb20-host-drv {
 			rockchip,pins = <0 RK_PD3 RK_FUNC_GPIO &pcfg_pull_none>;
@@ -362,19 +342,6 @@
 			rockchip,pins = <0 RK_PA0 RK_FUNC_GPIO &pcfg_pull_none>;
 		};
 	};
-};
-
-&sdio {
-	bus-width = <4>;
-	cap-sd-highspeed;
-	cap-sdio-irq;
-	keep-power-in-suspend;
-	max-frequency = <150000000>;
-	mmc-pwrseq = <&sdio_pwrseq>;
-	non-removable;
-	pinctrl-names = "default";
-	pinctrl-0 = <&sdmmc1_bus4 &sdmmc1_cmd &sdmmc1_clk>;
-	status = "disabled";
 };
 
 &sdmmc {
@@ -406,14 +373,25 @@
 &u2phy {
 	status = "okay";
 };
-<<<<<<< HEAD
-=======
 
 &u2phy_host {
 	status = "okay";
 };
 
 &u2phy_otg {
+	status = "okay";
+};
+
+&u3phy {
+	vbus-drv-gpios = <&gpio0 RK_PA0 GPIO_ACTIVE_HIGH>;
+	status = "okay";
+};
+
+&u3phy_utmi {
+	status = "okay";
+};
+
+&u3phy_pipe {
 	status = "okay";
 };
 
@@ -493,111 +471,4 @@
 			};
 		};
 	};
-};
-
-&u2phy {
-	otg-vbus-gpios = <&gpio0 RK_PD3 GPIO_ACTIVE_HIGH>;
-	status = "okay";
->>>>>>> e606ead4
-
-&u2phy_host {
-	status = "okay";
-};
-
-&u2phy_otg {
-	status = "okay";
-};
-
-&u3phy {
-	vbus-drv-gpios = <&gpio0 RK_PA0 GPIO_ACTIVE_HIGH>;
-	status = "okay";
-};
-
-&u3phy_utmi {
-	status = "okay";
-};
-
-&u3phy_pipe {
-	status = "okay";
-};
-
-&usb20_otg {
-	status = "okay";
-};
-
-&usb_host0_ehci {
-	status = "okay";
-};
-
-&usb_host0_ohci {
-	status = "okay";
-};
-
-&usbdrd3 {
-	status = "okay";
-};
-
-&usbdrd_dwc3 {
-	dr_mode = "host";
-	status = "okay";
-<<<<<<< HEAD
-};
-
-&spi0 {
-	status = "okay";
-
-	/* SPI DMA does not work currently */
-	/delete-property/ dmas;
-	/delete-property/ #dma-cells;
-	/delete-property/ dma-names;
-
-	 spi-flash@0 {
-		#address-cells = <0x1>;
-		#size-cells = <1>;
-		compatible = "st,m25p128", "spi-flash";
-		reg = <0x0>;
-		spi-max-frequency = <25000000>;
-		status = "okay";
-		m25p,fast-read;
-
-		partitions {
-			compatible = "fixed-partitions";
-			#address-cells = <1>;
-			#size-cells = <1>;
-
-			system@0 {
-				label = "system";
-				reg = <0x0 0x8000>;
-				read-only;
-			};
-
-			loader@8000 {
-				label = "loader";
-				reg = <0x8000 0x3F8000>;
-			};
-
-			reserved@400000 {
-				label = "reserved";
-				reg = <0x400000 0x3C0000>;
-				read-only;
-			};
-
-			vendor@7c0000 {
-				label = "vendor";
-				reg = <0x7C0000 0x40000>;
-			};
-
-			uboot@800000 {
-				label = "uboot";
-				reg = <0x800000 0x400000>;
-			};
-
-			atf@c00000 {
-				label = "atf";
-				reg = <0xC00000 0x400000>;
-			};
-		};
-	};
-=======
->>>>>>> e606ead4
 };