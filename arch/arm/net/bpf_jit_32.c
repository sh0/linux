/*
 * Just-In-Time compiler for eBPF filters on 32bit ARM
 *
 * Copyright (c) 2017 Shubham Bansal <illusionist.neo@gmail.com>
 * Copyright (c) 2011 Mircea Gherzan <mgherzan@gmail.com>
 *
 * This program is free software; you can redistribute it and/or modify it
 * under the terms of the GNU General Public License as published by the
 * Free Software Foundation; version 2 of the License.
 */

#include <linux/bpf.h>
#include <linux/bitops.h>
#include <linux/compiler.h>
#include <linux/errno.h>
#include <linux/filter.h>
#include <linux/netdevice.h>
#include <linux/string.h>
#include <linux/slab.h>
#include <linux/if_vlan.h>

#include <asm/cacheflush.h>
#include <asm/hwcap.h>
#include <asm/opcodes.h>

#include "bpf_jit_32.h"

<<<<<<< HEAD
int bpf_jit_enable __read_mostly;

/*
 * eBPF prog stack layout:
 *
 *                         high
 * original ARM_SP =>     +-----+
 *                        |     | callee saved registers
 *                        +-----+ <= (BPF_FP + SCRATCH_SIZE)
 *                        | ... | eBPF JIT scratch space
 * eBPF fp register =>    +-----+
 *   (BPF_FP)             | ... | eBPF prog stack
 *                        +-----+
 *                        |RSVD | JIT scratchpad
 * current ARM_SP =>      +-----+ <= (BPF_FP - STACK_SIZE + SCRATCH_SIZE)
 *                        |     |
 *                        | ... | Function call stack
 *                        |     |
 *                        +-----+
 *                          low
 *
 * The callee saved registers depends on whether frame pointers are enabled.
 * With frame pointers (to be compliant with the ABI):
 *
 *                                high
 * original ARM_SP =>     +------------------+ \
 *                        |        pc        | |
 * current ARM_FP =>      +------------------+ } callee saved registers
 *                        |r4-r8,r10,fp,ip,lr| |
 *                        +------------------+ /
 *                                low
 *
 * Without frame pointers:
 *
 *                                high
 * original ARM_SP =>     +------------------+
 *                        | r4-r8,r10,fp,lr  | callee saved registers
 * current ARM_FP =>      +------------------+
 *                                low
 *
 * When popping registers off the stack at the end of a BPF function, we
 * reference them via the current ARM_FP register.
 */
#define CALLEE_MASK	(1 << ARM_R4 | 1 << ARM_R5 | 1 << ARM_R6 | \
			 1 << ARM_R7 | 1 << ARM_R8 | 1 << ARM_R10 | \
			 1 << ARM_FP)
#define CALLEE_PUSH_MASK (CALLEE_MASK | 1 << ARM_LR)
#define CALLEE_POP_MASK  (CALLEE_MASK | 1 << ARM_PC)

=======
>>>>>>> 1391040b
#define STACK_OFFSET(k)	(k)
#define TMP_REG_1	(MAX_BPF_JIT_REG + 0)	/* TEMP Register 1 */
#define TMP_REG_2	(MAX_BPF_JIT_REG + 1)	/* TEMP Register 2 */
#define TCALL_CNT	(MAX_BPF_JIT_REG + 2)	/* Tail Call Count */

#define FLAG_IMM_OVERFLOW	(1 << 0)

/*
 * Map eBPF registers to ARM 32bit registers or stack scratch space.
 *
 * 1. First argument is passed using the arm 32bit registers and rest of the
 * arguments are passed on stack scratch space.
 * 2. First callee-saved arugument is mapped to arm 32 bit registers and rest
 * arguments are mapped to scratch space on stack.
 * 3. We need two 64 bit temp registers to do complex operations on eBPF
 * registers.
 *
 * As the eBPF registers are all 64 bit registers and arm has only 32 bit
 * registers, we have to map each eBPF registers with two arm 32 bit regs or
 * scratch memory space and we have to build eBPF 64 bit register from those.
 *
 */
static const u8 bpf2a32[][2] = {
	/* return value from in-kernel function, and exit value from eBPF */
	[BPF_REG_0] = {ARM_R1, ARM_R0},
	/* arguments from eBPF program to in-kernel function */
	[BPF_REG_1] = {ARM_R3, ARM_R2},
	/* Stored on stack scratch space */
	[BPF_REG_2] = {STACK_OFFSET(0), STACK_OFFSET(4)},
	[BPF_REG_3] = {STACK_OFFSET(8), STACK_OFFSET(12)},
	[BPF_REG_4] = {STACK_OFFSET(16), STACK_OFFSET(20)},
	[BPF_REG_5] = {STACK_OFFSET(24), STACK_OFFSET(28)},
	/* callee saved registers that in-kernel function will preserve */
	[BPF_REG_6] = {ARM_R5, ARM_R4},
	/* Stored on stack scratch space */
	[BPF_REG_7] = {STACK_OFFSET(32), STACK_OFFSET(36)},
	[BPF_REG_8] = {STACK_OFFSET(40), STACK_OFFSET(44)},
	[BPF_REG_9] = {STACK_OFFSET(48), STACK_OFFSET(52)},
	/* Read only Frame Pointer to access Stack */
	[BPF_REG_FP] = {STACK_OFFSET(56), STACK_OFFSET(60)},
	/* Temporary Register for internal BPF JIT, can be used
	 * for constant blindings and others.
	 */
	[TMP_REG_1] = {ARM_R7, ARM_R6},
	[TMP_REG_2] = {ARM_R10, ARM_R8},
	/* Tail call count. Stored on stack scratch space. */
	[TCALL_CNT] = {STACK_OFFSET(64), STACK_OFFSET(68)},
	/* temporary register for blinding constants.
	 * Stored on stack scratch space.
	 */
	[BPF_REG_AX] = {STACK_OFFSET(72), STACK_OFFSET(76)},
};

#define	dst_lo	dst[1]
#define dst_hi	dst[0]
#define src_lo	src[1]
#define src_hi	src[0]

/*
 * JIT Context:
 *
 * prog			:	bpf_prog
 * idx			:	index of current last JITed instruction.
 * prologue_bytes	:	bytes used in prologue.
 * epilogue_offset	:	offset of epilogue starting.
 * offsets		:	array of eBPF instruction offsets in
 *				JITed code.
 * target		:	final JITed code.
 * epilogue_bytes	:	no of bytes used in epilogue.
 * imm_count		:	no of immediate counts used for global
 *				variables.
 * imms			:	array of global variable addresses.
 */

struct jit_ctx {
	const struct bpf_prog *prog;
	unsigned int idx;
	unsigned int prologue_bytes;
	unsigned int epilogue_offset;
	u32 flags;
	u32 *offsets;
	u32 *target;
	u32 stack_size;
#if __LINUX_ARM_ARCH__ < 7
	u16 epilogue_bytes;
	u16 imm_count;
	u32 *imms;
#endif
};

/*
 * Wrappers which handle both OABI and EABI and assures Thumb2 interworking
 * (where the assembly routines like __aeabi_uidiv could cause problems).
 */
static u32 jit_udiv32(u32 dividend, u32 divisor)
{
	return dividend / divisor;
}

static u32 jit_mod32(u32 dividend, u32 divisor)
{
	return dividend % divisor;
}

static inline void _emit(int cond, u32 inst, struct jit_ctx *ctx)
{
	inst |= (cond << 28);
	inst = __opcode_to_mem_arm(inst);

	if (ctx->target != NULL)
		ctx->target[ctx->idx] = inst;

	ctx->idx++;
}

/*
 * Emit an instruction that will be executed unconditionally.
 */
static inline void emit(u32 inst, struct jit_ctx *ctx)
{
	_emit(ARM_COND_AL, inst, ctx);
}

/*
 * Checks if immediate value can be converted to imm12(12 bits) value.
 */
static int16_t imm8m(u32 x)
{
	u32 rot;

	for (rot = 0; rot < 16; rot++)
		if ((x & ~ror32(0xff, 2 * rot)) == 0)
			return rol32(x, 2 * rot) | (rot << 8);
	return -1;
}

/*
 * Initializes the JIT space with undefined instructions.
 */
static void jit_fill_hole(void *area, unsigned int size)
{
	u32 *ptr;
	/* We are guaranteed to have aligned memory. */
	for (ptr = area; size >= sizeof(u32); size -= sizeof(u32))
		*ptr++ = __opcode_to_mem_arm(ARM_INST_UDF);
}

#if defined(CONFIG_AEABI) && (__LINUX_ARM_ARCH__ >= 5)
/* EABI requires the stack to be aligned to 64-bit boundaries */
#define STACK_ALIGNMENT	8
#else
/* Stack must be aligned to 32-bit boundaries */
#define STACK_ALIGNMENT	4
#endif

/* Stack space for BPF_REG_2, BPF_REG_3, BPF_REG_4,
 * BPF_REG_5, BPF_REG_7, BPF_REG_8, BPF_REG_9,
 * BPF_REG_FP and Tail call counts.
 */
#define SCRATCH_SIZE 80

/* total stack size used in JITed code */
#define _STACK_SIZE \
	(ctx->prog->aux->stack_depth + \
	 + SCRATCH_SIZE + \
	 + 4 /* extra for skb_copy_bits buffer */)

#define STACK_SIZE ALIGN(_STACK_SIZE, STACK_ALIGNMENT)

/* Get the offset of eBPF REGISTERs stored on scratch space. */
#define STACK_VAR(off) (STACK_SIZE-off-4)

/* Offset of skb_copy_bits buffer */
#define SKB_BUFFER STACK_VAR(SCRATCH_SIZE)

#if __LINUX_ARM_ARCH__ < 7

static u16 imm_offset(u32 k, struct jit_ctx *ctx)
{
	unsigned int i = 0, offset;
	u16 imm;

	/* on the "fake" run we just count them (duplicates included) */
	if (ctx->target == NULL) {
		ctx->imm_count++;
		return 0;
	}

	while ((i < ctx->imm_count) && ctx->imms[i]) {
		if (ctx->imms[i] == k)
			break;
		i++;
	}

	if (ctx->imms[i] == 0)
		ctx->imms[i] = k;

	/* constants go just after the epilogue */
	offset =  ctx->offsets[ctx->prog->len - 1] * 4;
	offset += ctx->prologue_bytes;
	offset += ctx->epilogue_bytes;
	offset += i * 4;

	ctx->target[offset / 4] = k;

	/* PC in ARM mode == address of the instruction + 8 */
	imm = offset - (8 + ctx->idx * 4);

	if (imm & ~0xfff) {
		/*
		 * literal pool is too far, signal it into flags. we
		 * can only detect it on the second pass unfortunately.
		 */
		ctx->flags |= FLAG_IMM_OVERFLOW;
		return 0;
	}

	return imm;
}

#endif /* __LINUX_ARM_ARCH__ */

static inline int bpf2a32_offset(int bpf_to, int bpf_from,
				 const struct jit_ctx *ctx) {
	int to, from;

	if (ctx->target == NULL)
		return 0;
	to = ctx->offsets[bpf_to];
	from = ctx->offsets[bpf_from];

	return to - from - 1;
}

/*
 * Move an immediate that's not an imm8m to a core register.
 */
static inline void emit_mov_i_no8m(const u8 rd, u32 val, struct jit_ctx *ctx)
{
#if __LINUX_ARM_ARCH__ < 7
	emit(ARM_LDR_I(rd, ARM_PC, imm_offset(val, ctx)), ctx);
#else
	emit(ARM_MOVW(rd, val & 0xffff), ctx);
	if (val > 0xffff)
		emit(ARM_MOVT(rd, val >> 16), ctx);
#endif
}

static inline void emit_mov_i(const u8 rd, u32 val, struct jit_ctx *ctx)
{
	int imm12 = imm8m(val);

	if (imm12 >= 0)
		emit(ARM_MOV_I(rd, imm12), ctx);
	else
		emit_mov_i_no8m(rd, val, ctx);
}

static void emit_bx_r(u8 tgt_reg, struct jit_ctx *ctx)
{
	if (elf_hwcap & HWCAP_THUMB)
		emit(ARM_BX(tgt_reg), ctx);
	else
		emit(ARM_MOV_R(ARM_PC, tgt_reg), ctx);
}

static inline void emit_blx_r(u8 tgt_reg, struct jit_ctx *ctx)
{
#if __LINUX_ARM_ARCH__ < 5
	emit(ARM_MOV_R(ARM_LR, ARM_PC), ctx);
	emit_bx_r(tgt_reg, ctx);
#else
	emit(ARM_BLX_R(tgt_reg), ctx);
#endif
}

static inline int epilogue_offset(const struct jit_ctx *ctx)
{
	int to, from;
	/* No need for 1st dummy run */
	if (ctx->target == NULL)
		return 0;
	to = ctx->epilogue_offset;
	from = ctx->idx;

	return to - from - 2;
}

static inline void emit_udivmod(u8 rd, u8 rm, u8 rn, struct jit_ctx *ctx, u8 op)
{
	const u8 *tmp = bpf2a32[TMP_REG_1];
	s32 jmp_offset;

	/* checks if divisor is zero or not. If it is, then
	 * exit directly.
	 */
	emit(ARM_CMP_I(rn, 0), ctx);
	_emit(ARM_COND_EQ, ARM_MOV_I(ARM_R0, 0), ctx);
	jmp_offset = epilogue_offset(ctx);
	_emit(ARM_COND_EQ, ARM_B(jmp_offset), ctx);
#if __LINUX_ARM_ARCH__ == 7
	if (elf_hwcap & HWCAP_IDIVA) {
		if (op == BPF_DIV)
			emit(ARM_UDIV(rd, rm, rn), ctx);
		else {
			emit(ARM_UDIV(ARM_IP, rm, rn), ctx);
			emit(ARM_MLS(rd, rn, ARM_IP, rm), ctx);
		}
		return;
	}
#endif

	/*
	 * For BPF_ALU | BPF_DIV | BPF_K instructions
	 * As ARM_R1 and ARM_R0 contains 1st argument of bpf
	 * function, we need to save it on caller side to save
	 * it from getting destroyed within callee.
	 * After the return from the callee, we restore ARM_R0
	 * ARM_R1.
	 */
	if (rn != ARM_R1) {
		emit(ARM_MOV_R(tmp[0], ARM_R1), ctx);
		emit(ARM_MOV_R(ARM_R1, rn), ctx);
	}
	if (rm != ARM_R0) {
		emit(ARM_MOV_R(tmp[1], ARM_R0), ctx);
		emit(ARM_MOV_R(ARM_R0, rm), ctx);
	}

	/* Call appropriate function */
	emit_mov_i(ARM_IP, op == BPF_DIV ?
		   (u32)jit_udiv32 : (u32)jit_mod32, ctx);
	emit_blx_r(ARM_IP, ctx);

	/* Save return value */
	if (rd != ARM_R0)
		emit(ARM_MOV_R(rd, ARM_R0), ctx);

	/* Restore ARM_R0 and ARM_R1 */
	if (rn != ARM_R1)
		emit(ARM_MOV_R(ARM_R1, tmp[0]), ctx);
	if (rm != ARM_R0)
		emit(ARM_MOV_R(ARM_R0, tmp[1]), ctx);
}

/* Checks whether BPF register is on scratch stack space or not. */
static inline bool is_on_stack(u8 bpf_reg)
{
	static u8 stack_regs[] = {BPF_REG_AX, BPF_REG_3, BPF_REG_4, BPF_REG_5,
				BPF_REG_7, BPF_REG_8, BPF_REG_9, TCALL_CNT,
				BPF_REG_2, BPF_REG_FP};
	int i, reg_len = sizeof(stack_regs);

	for (i = 0 ; i < reg_len ; i++) {
		if (bpf_reg == stack_regs[i])
			return true;
	}
	return false;
}

static inline void emit_a32_mov_i(const u8 dst, const u32 val,
				  bool dstk, struct jit_ctx *ctx)
{
	const u8 *tmp = bpf2a32[TMP_REG_1];

	if (dstk) {
		emit_mov_i(tmp[1], val, ctx);
		emit(ARM_STR_I(tmp[1], ARM_SP, STACK_VAR(dst)), ctx);
	} else {
		emit_mov_i(dst, val, ctx);
	}
}

/* Sign extended move */
static inline void emit_a32_mov_i64(const bool is64, const u8 dst[],
				  const u32 val, bool dstk,
				  struct jit_ctx *ctx) {
	u32 hi = 0;

	if (is64 && (val & (1<<31)))
		hi = (u32)~0;
	emit_a32_mov_i(dst_lo, val, dstk, ctx);
	emit_a32_mov_i(dst_hi, hi, dstk, ctx);
}

static inline void emit_a32_add_r(const u8 dst, const u8 src,
			      const bool is64, const bool hi,
			      struct jit_ctx *ctx) {
	/* 64 bit :
	 *	adds dst_lo, dst_lo, src_lo
	 *	adc dst_hi, dst_hi, src_hi
	 * 32 bit :
	 *	add dst_lo, dst_lo, src_lo
	 */
	if (!hi && is64)
		emit(ARM_ADDS_R(dst, dst, src), ctx);
	else if (hi && is64)
		emit(ARM_ADC_R(dst, dst, src), ctx);
	else
		emit(ARM_ADD_R(dst, dst, src), ctx);
}

static inline void emit_a32_sub_r(const u8 dst, const u8 src,
				  const bool is64, const bool hi,
				  struct jit_ctx *ctx) {
	/* 64 bit :
	 *	subs dst_lo, dst_lo, src_lo
	 *	sbc dst_hi, dst_hi, src_hi
	 * 32 bit :
	 *	sub dst_lo, dst_lo, src_lo
	 */
	if (!hi && is64)
		emit(ARM_SUBS_R(dst, dst, src), ctx);
	else if (hi && is64)
		emit(ARM_SBC_R(dst, dst, src), ctx);
	else
		emit(ARM_SUB_R(dst, dst, src), ctx);
}

static inline void emit_alu_r(const u8 dst, const u8 src, const bool is64,
			      const bool hi, const u8 op, struct jit_ctx *ctx){
	switch (BPF_OP(op)) {
	/* dst = dst + src */
	case BPF_ADD:
		emit_a32_add_r(dst, src, is64, hi, ctx);
		break;
	/* dst = dst - src */
	case BPF_SUB:
		emit_a32_sub_r(dst, src, is64, hi, ctx);
		break;
	/* dst = dst | src */
	case BPF_OR:
		emit(ARM_ORR_R(dst, dst, src), ctx);
		break;
	/* dst = dst & src */
	case BPF_AND:
		emit(ARM_AND_R(dst, dst, src), ctx);
		break;
	/* dst = dst ^ src */
	case BPF_XOR:
		emit(ARM_EOR_R(dst, dst, src), ctx);
		break;
	/* dst = dst * src */
	case BPF_MUL:
		emit(ARM_MUL(dst, dst, src), ctx);
		break;
	/* dst = dst << src */
	case BPF_LSH:
		emit(ARM_LSL_R(dst, dst, src), ctx);
		break;
	/* dst = dst >> src */
	case BPF_RSH:
		emit(ARM_LSR_R(dst, dst, src), ctx);
		break;
	/* dst = dst >> src (signed)*/
	case BPF_ARSH:
		emit(ARM_MOV_SR(dst, dst, SRTYPE_ASR, src), ctx);
		break;
	}
}

/* ALU operation (32 bit)
 * dst = dst (op) src
 */
static inline void emit_a32_alu_r(const u8 dst, const u8 src,
				  bool dstk, bool sstk,
				  struct jit_ctx *ctx, const bool is64,
				  const bool hi, const u8 op) {
	const u8 *tmp = bpf2a32[TMP_REG_1];
	u8 rn = sstk ? tmp[1] : src;

	if (sstk)
		emit(ARM_LDR_I(rn, ARM_SP, STACK_VAR(src)), ctx);

	/* ALU operation */
	if (dstk) {
		emit(ARM_LDR_I(tmp[0], ARM_SP, STACK_VAR(dst)), ctx);
		emit_alu_r(tmp[0], rn, is64, hi, op, ctx);
		emit(ARM_STR_I(tmp[0], ARM_SP, STACK_VAR(dst)), ctx);
	} else {
		emit_alu_r(dst, rn, is64, hi, op, ctx);
	}
}

/* ALU operation (64 bit) */
static inline void emit_a32_alu_r64(const bool is64, const u8 dst[],
				  const u8 src[], bool dstk,
				  bool sstk, struct jit_ctx *ctx,
				  const u8 op) {
	emit_a32_alu_r(dst_lo, src_lo, dstk, sstk, ctx, is64, false, op);
	if (is64)
		emit_a32_alu_r(dst_hi, src_hi, dstk, sstk, ctx, is64, true, op);
	else
		emit_a32_mov_i(dst_hi, 0, dstk, ctx);
}

/* dst = imm (4 bytes)*/
static inline void emit_a32_mov_r(const u8 dst, const u8 src,
				  bool dstk, bool sstk,
				  struct jit_ctx *ctx) {
	const u8 *tmp = bpf2a32[TMP_REG_1];
	u8 rt = sstk ? tmp[0] : src;

	if (sstk)
		emit(ARM_LDR_I(tmp[0], ARM_SP, STACK_VAR(src)), ctx);
	if (dstk)
		emit(ARM_STR_I(rt, ARM_SP, STACK_VAR(dst)), ctx);
	else
		emit(ARM_MOV_R(dst, rt), ctx);
}

/* dst = src */
static inline void emit_a32_mov_r64(const bool is64, const u8 dst[],
				  const u8 src[], bool dstk,
				  bool sstk, struct jit_ctx *ctx) {
	emit_a32_mov_r(dst_lo, src_lo, dstk, sstk, ctx);
	if (is64) {
		/* complete 8 byte move */
		emit_a32_mov_r(dst_hi, src_hi, dstk, sstk, ctx);
	} else {
		/* Zero out high 4 bytes */
		emit_a32_mov_i(dst_hi, 0, dstk, ctx);
	}
}

/* Shift operations */
static inline void emit_a32_alu_i(const u8 dst, const u32 val, bool dstk,
				struct jit_ctx *ctx, const u8 op) {
	const u8 *tmp = bpf2a32[TMP_REG_1];
	u8 rd = dstk ? tmp[0] : dst;

	if (dstk)
		emit(ARM_LDR_I(rd, ARM_SP, STACK_VAR(dst)), ctx);

	/* Do shift operation */
	switch (op) {
	case BPF_LSH:
		emit(ARM_LSL_I(rd, rd, val), ctx);
		break;
	case BPF_RSH:
		emit(ARM_LSR_I(rd, rd, val), ctx);
		break;
	case BPF_NEG:
		emit(ARM_RSB_I(rd, rd, val), ctx);
		break;
	}

	if (dstk)
		emit(ARM_STR_I(rd, ARM_SP, STACK_VAR(dst)), ctx);
}

/* dst = ~dst (64 bit) */
static inline void emit_a32_neg64(const u8 dst[], bool dstk,
				struct jit_ctx *ctx){
	const u8 *tmp = bpf2a32[TMP_REG_1];
	u8 rd = dstk ? tmp[1] : dst[1];
	u8 rm = dstk ? tmp[0] : dst[0];

	/* Setup Operand */
	if (dstk) {
		emit(ARM_LDR_I(rd, ARM_SP, STACK_VAR(dst_lo)), ctx);
		emit(ARM_LDR_I(rm, ARM_SP, STACK_VAR(dst_hi)), ctx);
	}

	/* Do Negate Operation */
	emit(ARM_RSBS_I(rd, rd, 0), ctx);
	emit(ARM_RSC_I(rm, rm, 0), ctx);

	if (dstk) {
		emit(ARM_STR_I(rd, ARM_SP, STACK_VAR(dst_lo)), ctx);
		emit(ARM_STR_I(rm, ARM_SP, STACK_VAR(dst_hi)), ctx);
	}
}

/* dst = dst << src */
static inline void emit_a32_lsh_r64(const u8 dst[], const u8 src[], bool dstk,
				    bool sstk, struct jit_ctx *ctx) {
	const u8 *tmp = bpf2a32[TMP_REG_1];
	const u8 *tmp2 = bpf2a32[TMP_REG_2];

	/* Setup Operands */
	u8 rt = sstk ? tmp2[1] : src_lo;
	u8 rd = dstk ? tmp[1] : dst_lo;
	u8 rm = dstk ? tmp[0] : dst_hi;

	if (sstk)
		emit(ARM_LDR_I(rt, ARM_SP, STACK_VAR(src_lo)), ctx);
	if (dstk) {
		emit(ARM_LDR_I(rd, ARM_SP, STACK_VAR(dst_lo)), ctx);
		emit(ARM_LDR_I(rm, ARM_SP, STACK_VAR(dst_hi)), ctx);
	}

	/* Do LSH operation */
	emit(ARM_SUB_I(ARM_IP, rt, 32), ctx);
	emit(ARM_RSB_I(tmp2[0], rt, 32), ctx);
	emit(ARM_MOV_SR(ARM_LR, rm, SRTYPE_ASL, rt), ctx);
	emit(ARM_ORR_SR(ARM_LR, ARM_LR, rd, SRTYPE_ASL, ARM_IP), ctx);
	emit(ARM_ORR_SR(ARM_IP, ARM_LR, rd, SRTYPE_LSR, tmp2[0]), ctx);
	emit(ARM_MOV_SR(ARM_LR, rd, SRTYPE_ASL, rt), ctx);

	if (dstk) {
		emit(ARM_STR_I(ARM_LR, ARM_SP, STACK_VAR(dst_lo)), ctx);
		emit(ARM_STR_I(ARM_IP, ARM_SP, STACK_VAR(dst_hi)), ctx);
	} else {
		emit(ARM_MOV_R(rd, ARM_LR), ctx);
		emit(ARM_MOV_R(rm, ARM_IP), ctx);
	}
}

/* dst = dst >> src (signed)*/
static inline void emit_a32_arsh_r64(const u8 dst[], const u8 src[], bool dstk,
				    bool sstk, struct jit_ctx *ctx) {
	const u8 *tmp = bpf2a32[TMP_REG_1];
	const u8 *tmp2 = bpf2a32[TMP_REG_2];
	/* Setup Operands */
	u8 rt = sstk ? tmp2[1] : src_lo;
	u8 rd = dstk ? tmp[1] : dst_lo;
	u8 rm = dstk ? tmp[0] : dst_hi;

	if (sstk)
		emit(ARM_LDR_I(rt, ARM_SP, STACK_VAR(src_lo)), ctx);
	if (dstk) {
		emit(ARM_LDR_I(rd, ARM_SP, STACK_VAR(dst_lo)), ctx);
		emit(ARM_LDR_I(rm, ARM_SP, STACK_VAR(dst_hi)), ctx);
	}

	/* Do the ARSH operation */
	emit(ARM_RSB_I(ARM_IP, rt, 32), ctx);
	emit(ARM_SUBS_I(tmp2[0], rt, 32), ctx);
	emit(ARM_MOV_SR(ARM_LR, rd, SRTYPE_LSR, rt), ctx);
	emit(ARM_ORR_SR(ARM_LR, ARM_LR, rm, SRTYPE_ASL, ARM_IP), ctx);
	_emit(ARM_COND_MI, ARM_B(0), ctx);
	emit(ARM_ORR_SR(ARM_LR, ARM_LR, rm, SRTYPE_ASR, tmp2[0]), ctx);
	emit(ARM_MOV_SR(ARM_IP, rm, SRTYPE_ASR, rt), ctx);
	if (dstk) {
		emit(ARM_STR_I(ARM_LR, ARM_SP, STACK_VAR(dst_lo)), ctx);
		emit(ARM_STR_I(ARM_IP, ARM_SP, STACK_VAR(dst_hi)), ctx);
	} else {
		emit(ARM_MOV_R(rd, ARM_LR), ctx);
		emit(ARM_MOV_R(rm, ARM_IP), ctx);
	}
}

/* dst = dst >> src */
static inline void emit_a32_lsr_r64(const u8 dst[], const u8 src[], bool dstk,
				     bool sstk, struct jit_ctx *ctx) {
	const u8 *tmp = bpf2a32[TMP_REG_1];
	const u8 *tmp2 = bpf2a32[TMP_REG_2];
	/* Setup Operands */
	u8 rt = sstk ? tmp2[1] : src_lo;
	u8 rd = dstk ? tmp[1] : dst_lo;
	u8 rm = dstk ? tmp[0] : dst_hi;

	if (sstk)
		emit(ARM_LDR_I(rt, ARM_SP, STACK_VAR(src_lo)), ctx);
	if (dstk) {
		emit(ARM_LDR_I(rd, ARM_SP, STACK_VAR(dst_lo)), ctx);
		emit(ARM_LDR_I(rm, ARM_SP, STACK_VAR(dst_hi)), ctx);
	}

	/* Do LSH operation */
	emit(ARM_RSB_I(ARM_IP, rt, 32), ctx);
	emit(ARM_SUBS_I(tmp2[0], rt, 32), ctx);
	emit(ARM_MOV_SR(ARM_LR, rd, SRTYPE_LSR, rt), ctx);
	emit(ARM_ORR_SR(ARM_LR, ARM_LR, rm, SRTYPE_ASL, ARM_IP), ctx);
	emit(ARM_ORR_SR(ARM_LR, ARM_LR, rm, SRTYPE_LSR, tmp2[0]), ctx);
	emit(ARM_MOV_SR(ARM_IP, rm, SRTYPE_LSR, rt), ctx);
	if (dstk) {
		emit(ARM_STR_I(ARM_LR, ARM_SP, STACK_VAR(dst_lo)), ctx);
		emit(ARM_STR_I(ARM_IP, ARM_SP, STACK_VAR(dst_hi)), ctx);
	} else {
		emit(ARM_MOV_R(rd, ARM_LR), ctx);
		emit(ARM_MOV_R(rm, ARM_IP), ctx);
	}
}

/* dst = dst << val */
static inline void emit_a32_lsh_i64(const u8 dst[], bool dstk,
				     const u32 val, struct jit_ctx *ctx){
	const u8 *tmp = bpf2a32[TMP_REG_1];
	const u8 *tmp2 = bpf2a32[TMP_REG_2];
	/* Setup operands */
	u8 rd = dstk ? tmp[1] : dst_lo;
	u8 rm = dstk ? tmp[0] : dst_hi;

	if (dstk) {
		emit(ARM_LDR_I(rd, ARM_SP, STACK_VAR(dst_lo)), ctx);
		emit(ARM_LDR_I(rm, ARM_SP, STACK_VAR(dst_hi)), ctx);
	}

	/* Do LSH operation */
	if (val < 32) {
		emit(ARM_MOV_SI(tmp2[0], rm, SRTYPE_ASL, val), ctx);
		emit(ARM_ORR_SI(rm, tmp2[0], rd, SRTYPE_LSR, 32 - val), ctx);
		emit(ARM_MOV_SI(rd, rd, SRTYPE_ASL, val), ctx);
	} else {
		if (val == 32)
			emit(ARM_MOV_R(rm, rd), ctx);
		else
			emit(ARM_MOV_SI(rm, rd, SRTYPE_ASL, val - 32), ctx);
		emit(ARM_EOR_R(rd, rd, rd), ctx);
	}

	if (dstk) {
		emit(ARM_STR_I(rd, ARM_SP, STACK_VAR(dst_lo)), ctx);
		emit(ARM_STR_I(rm, ARM_SP, STACK_VAR(dst_hi)), ctx);
	}
}

/* dst = dst >> val */
static inline void emit_a32_lsr_i64(const u8 dst[], bool dstk,
				    const u32 val, struct jit_ctx *ctx) {
	const u8 *tmp = bpf2a32[TMP_REG_1];
	const u8 *tmp2 = bpf2a32[TMP_REG_2];
	/* Setup operands */
	u8 rd = dstk ? tmp[1] : dst_lo;
	u8 rm = dstk ? tmp[0] : dst_hi;

	if (dstk) {
		emit(ARM_LDR_I(rd, ARM_SP, STACK_VAR(dst_lo)), ctx);
		emit(ARM_LDR_I(rm, ARM_SP, STACK_VAR(dst_hi)), ctx);
	}

	/* Do LSR operation */
	if (val < 32) {
		emit(ARM_MOV_SI(tmp2[1], rd, SRTYPE_LSR, val), ctx);
		emit(ARM_ORR_SI(rd, tmp2[1], rm, SRTYPE_ASL, 32 - val), ctx);
		emit(ARM_MOV_SI(rm, rm, SRTYPE_LSR, val), ctx);
	} else if (val == 32) {
		emit(ARM_MOV_R(rd, rm), ctx);
		emit(ARM_MOV_I(rm, 0), ctx);
	} else {
		emit(ARM_MOV_SI(rd, rm, SRTYPE_LSR, val - 32), ctx);
		emit(ARM_MOV_I(rm, 0), ctx);
	}

	if (dstk) {
		emit(ARM_STR_I(rd, ARM_SP, STACK_VAR(dst_lo)), ctx);
		emit(ARM_STR_I(rm, ARM_SP, STACK_VAR(dst_hi)), ctx);
	}
}

/* dst = dst >> val (signed) */
static inline void emit_a32_arsh_i64(const u8 dst[], bool dstk,
				     const u32 val, struct jit_ctx *ctx){
	const u8 *tmp = bpf2a32[TMP_REG_1];
	const u8 *tmp2 = bpf2a32[TMP_REG_2];
	 /* Setup operands */
	u8 rd = dstk ? tmp[1] : dst_lo;
	u8 rm = dstk ? tmp[0] : dst_hi;

	if (dstk) {
		emit(ARM_LDR_I(rd, ARM_SP, STACK_VAR(dst_lo)), ctx);
		emit(ARM_LDR_I(rm, ARM_SP, STACK_VAR(dst_hi)), ctx);
	}

	/* Do ARSH operation */
	if (val < 32) {
		emit(ARM_MOV_SI(tmp2[1], rd, SRTYPE_LSR, val), ctx);
		emit(ARM_ORR_SI(rd, tmp2[1], rm, SRTYPE_ASL, 32 - val), ctx);
		emit(ARM_MOV_SI(rm, rm, SRTYPE_ASR, val), ctx);
	} else if (val == 32) {
		emit(ARM_MOV_R(rd, rm), ctx);
		emit(ARM_MOV_SI(rm, rm, SRTYPE_ASR, 31), ctx);
	} else {
		emit(ARM_MOV_SI(rd, rm, SRTYPE_ASR, val - 32), ctx);
		emit(ARM_MOV_SI(rm, rm, SRTYPE_ASR, 31), ctx);
	}

	if (dstk) {
		emit(ARM_STR_I(rd, ARM_SP, STACK_VAR(dst_lo)), ctx);
		emit(ARM_STR_I(rm, ARM_SP, STACK_VAR(dst_hi)), ctx);
	}
}

static inline void emit_a32_mul_r64(const u8 dst[], const u8 src[], bool dstk,
				    bool sstk, struct jit_ctx *ctx) {
	const u8 *tmp = bpf2a32[TMP_REG_1];
	const u8 *tmp2 = bpf2a32[TMP_REG_2];
	/* Setup operands for multiplication */
	u8 rd = dstk ? tmp[1] : dst_lo;
	u8 rm = dstk ? tmp[0] : dst_hi;
	u8 rt = sstk ? tmp2[1] : src_lo;
	u8 rn = sstk ? tmp2[0] : src_hi;

	if (dstk) {
		emit(ARM_LDR_I(rd, ARM_SP, STACK_VAR(dst_lo)), ctx);
		emit(ARM_LDR_I(rm, ARM_SP, STACK_VAR(dst_hi)), ctx);
	}
	if (sstk) {
		emit(ARM_LDR_I(rt, ARM_SP, STACK_VAR(src_lo)), ctx);
		emit(ARM_LDR_I(rn, ARM_SP, STACK_VAR(src_hi)), ctx);
	}

	/* Do Multiplication */
	emit(ARM_MUL(ARM_IP, rd, rn), ctx);
	emit(ARM_MUL(ARM_LR, rm, rt), ctx);
	emit(ARM_ADD_R(ARM_LR, ARM_IP, ARM_LR), ctx);

	emit(ARM_UMULL(ARM_IP, rm, rd, rt), ctx);
	emit(ARM_ADD_R(rm, ARM_LR, rm), ctx);
	if (dstk) {
		emit(ARM_STR_I(ARM_IP, ARM_SP, STACK_VAR(dst_lo)), ctx);
		emit(ARM_STR_I(rm, ARM_SP, STACK_VAR(dst_hi)), ctx);
	} else {
		emit(ARM_MOV_R(rd, ARM_IP), ctx);
	}
}

/* *(size *)(dst + off) = src */
static inline void emit_str_r(const u8 dst, const u8 src, bool dstk,
			      const s32 off, struct jit_ctx *ctx, const u8 sz){
	const u8 *tmp = bpf2a32[TMP_REG_1];
	u8 rd = dstk ? tmp[1] : dst;

	if (dstk)
		emit(ARM_LDR_I(rd, ARM_SP, STACK_VAR(dst)), ctx);
	if (off) {
		emit_a32_mov_i(tmp[0], off, false, ctx);
		emit(ARM_ADD_R(tmp[0], rd, tmp[0]), ctx);
		rd = tmp[0];
	}
	switch (sz) {
	case BPF_W:
		/* Store a Word */
		emit(ARM_STR_I(src, rd, 0), ctx);
		break;
	case BPF_H:
		/* Store a HalfWord */
		emit(ARM_STRH_I(src, rd, 0), ctx);
		break;
	case BPF_B:
		/* Store a Byte */
		emit(ARM_STRB_I(src, rd, 0), ctx);
		break;
	}
}

/* dst = *(size*)(src + off) */
static inline void emit_ldx_r(const u8 dst[], const u8 src, bool dstk,
			      s32 off, struct jit_ctx *ctx, const u8 sz){
	const u8 *tmp = bpf2a32[TMP_REG_1];
	const u8 *rd = dstk ? tmp : dst;
	u8 rm = src;
	s32 off_max;

	if (sz == BPF_H)
		off_max = 0xff;
	else
		off_max = 0xfff;

	if (off < 0 || off > off_max) {
		emit_a32_mov_i(tmp[0], off, false, ctx);
		emit(ARM_ADD_R(tmp[0], tmp[0], src), ctx);
		rm = tmp[0];
		off = 0;
	} else if (rd[1] == rm) {
		emit(ARM_MOV_R(tmp[0], rm), ctx);
		rm = tmp[0];
	}
	switch (sz) {
	case BPF_B:
		/* Load a Byte */
		emit(ARM_LDRB_I(rd[1], rm, off), ctx);
		emit_a32_mov_i(dst[0], 0, dstk, ctx);
		break;
	case BPF_H:
		/* Load a HalfWord */
		emit(ARM_LDRH_I(rd[1], rm, off), ctx);
		emit_a32_mov_i(dst[0], 0, dstk, ctx);
		break;
	case BPF_W:
		/* Load a Word */
		emit(ARM_LDR_I(rd[1], rm, off), ctx);
		emit_a32_mov_i(dst[0], 0, dstk, ctx);
		break;
	case BPF_DW:
		/* Load a Double Word */
		emit(ARM_LDR_I(rd[1], rm, off), ctx);
		emit(ARM_LDR_I(rd[0], rm, off + 4), ctx);
		break;
	}
	if (dstk)
		emit(ARM_STR_I(rd[1], ARM_SP, STACK_VAR(dst[1])), ctx);
	if (dstk && sz == BPF_DW)
		emit(ARM_STR_I(rd[0], ARM_SP, STACK_VAR(dst[0])), ctx);
}

/* Arithmatic Operation */
static inline void emit_ar_r(const u8 rd, const u8 rt, const u8 rm,
			     const u8 rn, struct jit_ctx *ctx, u8 op) {
	switch (op) {
	case BPF_JSET:
		emit(ARM_AND_R(ARM_IP, rt, rn), ctx);
		emit(ARM_AND_R(ARM_LR, rd, rm), ctx);
		emit(ARM_ORRS_R(ARM_IP, ARM_LR, ARM_IP), ctx);
		break;
	case BPF_JEQ:
	case BPF_JNE:
	case BPF_JGT:
	case BPF_JGE:
	case BPF_JLE:
	case BPF_JLT:
		emit(ARM_CMP_R(rd, rm), ctx);
		_emit(ARM_COND_EQ, ARM_CMP_R(rt, rn), ctx);
		break;
	case BPF_JSLE:
	case BPF_JSGT:
		emit(ARM_CMP_R(rn, rt), ctx);
		emit(ARM_SBCS_R(ARM_IP, rm, rd), ctx);
		break;
	case BPF_JSLT:
	case BPF_JSGE:
		emit(ARM_CMP_R(rt, rn), ctx);
		emit(ARM_SBCS_R(ARM_IP, rd, rm), ctx);
		break;
	}
}

static int out_offset = -1; /* initialized on the first pass of build_body() */
static int emit_bpf_tail_call(struct jit_ctx *ctx)
{

	/* bpf_tail_call(void *prog_ctx, struct bpf_array *array, u64 index) */
	const u8 *r2 = bpf2a32[BPF_REG_2];
	const u8 *r3 = bpf2a32[BPF_REG_3];
	const u8 *tmp = bpf2a32[TMP_REG_1];
	const u8 *tmp2 = bpf2a32[TMP_REG_2];
	const u8 *tcc = bpf2a32[TCALL_CNT];
	const int idx0 = ctx->idx;
#define cur_offset (ctx->idx - idx0)
#define jmp_offset (out_offset - (cur_offset) - 2)
	u32 off, lo, hi;

	/* if (index >= array->map.max_entries)
	 *	goto out;
	 */
	off = offsetof(struct bpf_array, map.max_entries);
	/* array->map.max_entries */
	emit_a32_mov_i(tmp[1], off, false, ctx);
	emit(ARM_LDR_I(tmp2[1], ARM_SP, STACK_VAR(r2[1])), ctx);
	emit(ARM_LDR_R(tmp[1], tmp2[1], tmp[1]), ctx);
	/* index is 32-bit for arrays */
	emit(ARM_LDR_I(tmp2[1], ARM_SP, STACK_VAR(r3[1])), ctx);
	/* index >= array->map.max_entries */
	emit(ARM_CMP_R(tmp2[1], tmp[1]), ctx);
	_emit(ARM_COND_CS, ARM_B(jmp_offset), ctx);

	/* if (tail_call_cnt > MAX_TAIL_CALL_CNT)
	 *	goto out;
	 * tail_call_cnt++;
	 */
	lo = (u32)MAX_TAIL_CALL_CNT;
	hi = (u32)((u64)MAX_TAIL_CALL_CNT >> 32);
	emit(ARM_LDR_I(tmp[1], ARM_SP, STACK_VAR(tcc[1])), ctx);
	emit(ARM_LDR_I(tmp[0], ARM_SP, STACK_VAR(tcc[0])), ctx);
	emit(ARM_CMP_I(tmp[0], hi), ctx);
	_emit(ARM_COND_EQ, ARM_CMP_I(tmp[1], lo), ctx);
	_emit(ARM_COND_HI, ARM_B(jmp_offset), ctx);
	emit(ARM_ADDS_I(tmp[1], tmp[1], 1), ctx);
	emit(ARM_ADC_I(tmp[0], tmp[0], 0), ctx);
	emit(ARM_STR_I(tmp[1], ARM_SP, STACK_VAR(tcc[1])), ctx);
	emit(ARM_STR_I(tmp[0], ARM_SP, STACK_VAR(tcc[0])), ctx);

	/* prog = array->ptrs[index]
	 * if (prog == NULL)
	 *	goto out;
	 */
	off = offsetof(struct bpf_array, ptrs);
	emit_a32_mov_i(tmp[1], off, false, ctx);
	emit(ARM_LDR_I(tmp2[1], ARM_SP, STACK_VAR(r2[1])), ctx);
	emit(ARM_ADD_R(tmp[1], tmp2[1], tmp[1]), ctx);
	emit(ARM_LDR_I(tmp2[1], ARM_SP, STACK_VAR(r3[1])), ctx);
	emit(ARM_MOV_SI(tmp[0], tmp2[1], SRTYPE_ASL, 2), ctx);
	emit(ARM_LDR_R(tmp[1], tmp[1], tmp[0]), ctx);
	emit(ARM_CMP_I(tmp[1], 0), ctx);
	_emit(ARM_COND_EQ, ARM_B(jmp_offset), ctx);

	/* goto *(prog->bpf_func + prologue_size); */
	off = offsetof(struct bpf_prog, bpf_func);
	emit_a32_mov_i(tmp2[1], off, false, ctx);
	emit(ARM_LDR_R(tmp[1], tmp[1], tmp2[1]), ctx);
	emit(ARM_ADD_I(tmp[1], tmp[1], ctx->prologue_bytes), ctx);
	emit_bx_r(tmp[1], ctx);

	/* out: */
	if (out_offset == -1)
		out_offset = cur_offset;
	if (cur_offset != out_offset) {
		pr_err_once("tail_call out_offset = %d, expected %d!\n",
			    cur_offset, out_offset);
		return -1;
	}
	return 0;
#undef cur_offset
#undef jmp_offset
}

/* 0xabcd => 0xcdab */
static inline void emit_rev16(const u8 rd, const u8 rn, struct jit_ctx *ctx)
{
#if __LINUX_ARM_ARCH__ < 6
	const u8 *tmp2 = bpf2a32[TMP_REG_2];

	emit(ARM_AND_I(tmp2[1], rn, 0xff), ctx);
	emit(ARM_MOV_SI(tmp2[0], rn, SRTYPE_LSR, 8), ctx);
	emit(ARM_AND_I(tmp2[0], tmp2[0], 0xff), ctx);
	emit(ARM_ORR_SI(rd, tmp2[0], tmp2[1], SRTYPE_LSL, 8), ctx);
#else /* ARMv6+ */
	emit(ARM_REV16(rd, rn), ctx);
#endif
}

/* 0xabcdefgh => 0xghefcdab */
static inline void emit_rev32(const u8 rd, const u8 rn, struct jit_ctx *ctx)
{
#if __LINUX_ARM_ARCH__ < 6
	const u8 *tmp2 = bpf2a32[TMP_REG_2];

	emit(ARM_AND_I(tmp2[1], rn, 0xff), ctx);
	emit(ARM_MOV_SI(tmp2[0], rn, SRTYPE_LSR, 24), ctx);
	emit(ARM_ORR_SI(ARM_IP, tmp2[0], tmp2[1], SRTYPE_LSL, 24), ctx);

	emit(ARM_MOV_SI(tmp2[1], rn, SRTYPE_LSR, 8), ctx);
	emit(ARM_AND_I(tmp2[1], tmp2[1], 0xff), ctx);
	emit(ARM_MOV_SI(tmp2[0], rn, SRTYPE_LSR, 16), ctx);
	emit(ARM_AND_I(tmp2[0], tmp2[0], 0xff), ctx);
	emit(ARM_MOV_SI(tmp2[0], tmp2[0], SRTYPE_LSL, 8), ctx);
	emit(ARM_ORR_SI(tmp2[0], tmp2[0], tmp2[1], SRTYPE_LSL, 16), ctx);
	emit(ARM_ORR_R(rd, ARM_IP, tmp2[0]), ctx);

#else /* ARMv6+ */
	emit(ARM_REV(rd, rn), ctx);
#endif
}

// push the scratch stack register on top of the stack
static inline void emit_push_r64(const u8 src[], const u8 shift,
		struct jit_ctx *ctx)
{
	const u8 *tmp2 = bpf2a32[TMP_REG_2];
	u16 reg_set = 0;

	emit(ARM_LDR_I(tmp2[1], ARM_SP, STACK_VAR(src[1]+shift)), ctx);
	emit(ARM_LDR_I(tmp2[0], ARM_SP, STACK_VAR(src[0]+shift)), ctx);

	reg_set = (1 << tmp2[1]) | (1 << tmp2[0]);
	emit(ARM_PUSH(reg_set), ctx);
}

static void build_prologue(struct jit_ctx *ctx)
{
	const u8 r0 = bpf2a32[BPF_REG_0][1];
	const u8 r2 = bpf2a32[BPF_REG_1][1];
	const u8 r3 = bpf2a32[BPF_REG_1][0];
	const u8 r4 = bpf2a32[BPF_REG_6][1];
	const u8 fplo = bpf2a32[BPF_REG_FP][1];
	const u8 fphi = bpf2a32[BPF_REG_FP][0];
	const u8 *tcc = bpf2a32[TCALL_CNT];

	/* Save callee saved registers. */
#ifdef CONFIG_FRAME_POINTER
	u16 reg_set = CALLEE_PUSH_MASK | 1 << ARM_IP | 1 << ARM_PC;
	emit(ARM_MOV_R(ARM_IP, ARM_SP), ctx);
	emit(ARM_PUSH(reg_set), ctx);
	emit(ARM_SUB_I(ARM_FP, ARM_IP, 4), ctx);
#else
	emit(ARM_PUSH(CALLEE_PUSH_MASK), ctx);
	emit(ARM_MOV_R(ARM_FP, ARM_SP), ctx);
#endif
	/* Save frame pointer for later */
	emit(ARM_SUB_I(ARM_IP, ARM_SP, SCRATCH_SIZE), ctx);

	ctx->stack_size = imm8m(STACK_SIZE);

	/* Set up function call stack */
	emit(ARM_SUB_I(ARM_SP, ARM_SP, ctx->stack_size), ctx);

	/* Set up BPF prog stack base register */
	emit_a32_mov_r(fplo, ARM_IP, true, false, ctx);
	emit_a32_mov_i(fphi, 0, true, ctx);

	/* mov r4, 0 */
	emit(ARM_MOV_I(r4, 0), ctx);

	/* Move BPF_CTX to BPF_R1 */
	emit(ARM_MOV_R(r3, r4), ctx);
	emit(ARM_MOV_R(r2, r0), ctx);
	/* Initialize Tail Count */
	emit(ARM_STR_I(r4, ARM_SP, STACK_VAR(tcc[0])), ctx);
	emit(ARM_STR_I(r4, ARM_SP, STACK_VAR(tcc[1])), ctx);
	/* end of prologue */
}

/* restore callee saved registers. */
static void build_epilogue(struct jit_ctx *ctx)
{
#ifdef CONFIG_FRAME_POINTER
	/* When using frame pointers, some additional registers need to
	 * be loaded. */
	u16 reg_set = CALLEE_POP_MASK | 1 << ARM_SP;
	emit(ARM_SUB_I(ARM_SP, ARM_FP, hweight16(reg_set) * 4), ctx);
	emit(ARM_LDM(ARM_SP, reg_set), ctx);
#else
	/* Restore callee saved registers. */
	emit(ARM_MOV_R(ARM_SP, ARM_FP), ctx);
	emit(ARM_POP(CALLEE_POP_MASK), ctx);
#endif
}

/*
 * Convert an eBPF instruction to native instruction, i.e
 * JITs an eBPF instruction.
 * Returns :
 *	0  - Successfully JITed an 8-byte eBPF instruction
 *	>0 - Successfully JITed a 16-byte eBPF instruction
 *	<0 - Failed to JIT.
 */
static int build_insn(const struct bpf_insn *insn, struct jit_ctx *ctx)
{
	const u8 code = insn->code;
	const u8 *dst = bpf2a32[insn->dst_reg];
	const u8 *src = bpf2a32[insn->src_reg];
	const u8 *tmp = bpf2a32[TMP_REG_1];
	const u8 *tmp2 = bpf2a32[TMP_REG_2];
	const s16 off = insn->off;
	const s32 imm = insn->imm;
	const int i = insn - ctx->prog->insnsi;
	const bool is64 = BPF_CLASS(code) == BPF_ALU64;
	const bool dstk = is_on_stack(insn->dst_reg);
	const bool sstk = is_on_stack(insn->src_reg);
	u8 rd, rt, rm, rn;
	s32 jmp_offset;

#define check_imm(bits, imm) do {				\
	if ((((imm) > 0) && ((imm) >> (bits))) ||		\
	    (((imm) < 0) && (~(imm) >> (bits)))) {		\
		pr_info("[%2d] imm=%d(0x%x) out of range\n",	\
			i, imm, imm);				\
		return -EINVAL;					\
	}							\
} while (0)
#define check_imm24(imm) check_imm(24, imm)

	switch (code) {
	/* ALU operations */

	/* dst = src */
	case BPF_ALU | BPF_MOV | BPF_K:
	case BPF_ALU | BPF_MOV | BPF_X:
	case BPF_ALU64 | BPF_MOV | BPF_K:
	case BPF_ALU64 | BPF_MOV | BPF_X:
		switch (BPF_SRC(code)) {
		case BPF_X:
			emit_a32_mov_r64(is64, dst, src, dstk, sstk, ctx);
			break;
		case BPF_K:
			/* Sign-extend immediate value to destination reg */
			emit_a32_mov_i64(is64, dst, imm, dstk, ctx);
			break;
		}
		break;
	/* dst = dst + src/imm */
	/* dst = dst - src/imm */
	/* dst = dst | src/imm */
	/* dst = dst & src/imm */
	/* dst = dst ^ src/imm */
	/* dst = dst * src/imm */
	/* dst = dst << src */
	/* dst = dst >> src */
	case BPF_ALU | BPF_ADD | BPF_K:
	case BPF_ALU | BPF_ADD | BPF_X:
	case BPF_ALU | BPF_SUB | BPF_K:
	case BPF_ALU | BPF_SUB | BPF_X:
	case BPF_ALU | BPF_OR | BPF_K:
	case BPF_ALU | BPF_OR | BPF_X:
	case BPF_ALU | BPF_AND | BPF_K:
	case BPF_ALU | BPF_AND | BPF_X:
	case BPF_ALU | BPF_XOR | BPF_K:
	case BPF_ALU | BPF_XOR | BPF_X:
	case BPF_ALU | BPF_MUL | BPF_K:
	case BPF_ALU | BPF_MUL | BPF_X:
	case BPF_ALU | BPF_LSH | BPF_X:
	case BPF_ALU | BPF_RSH | BPF_X:
	case BPF_ALU | BPF_ARSH | BPF_K:
	case BPF_ALU | BPF_ARSH | BPF_X:
	case BPF_ALU64 | BPF_ADD | BPF_K:
	case BPF_ALU64 | BPF_ADD | BPF_X:
	case BPF_ALU64 | BPF_SUB | BPF_K:
	case BPF_ALU64 | BPF_SUB | BPF_X:
	case BPF_ALU64 | BPF_OR | BPF_K:
	case BPF_ALU64 | BPF_OR | BPF_X:
	case BPF_ALU64 | BPF_AND | BPF_K:
	case BPF_ALU64 | BPF_AND | BPF_X:
	case BPF_ALU64 | BPF_XOR | BPF_K:
	case BPF_ALU64 | BPF_XOR | BPF_X:
		switch (BPF_SRC(code)) {
		case BPF_X:
			emit_a32_alu_r64(is64, dst, src, dstk, sstk,
					 ctx, BPF_OP(code));
			break;
		case BPF_K:
			/* Move immediate value to the temporary register
			 * and then do the ALU operation on the temporary
			 * register as this will sign-extend the immediate
			 * value into temporary reg and then it would be
			 * safe to do the operation on it.
			 */
			emit_a32_mov_i64(is64, tmp2, imm, false, ctx);
			emit_a32_alu_r64(is64, dst, tmp2, dstk, false,
					 ctx, BPF_OP(code));
			break;
		}
		break;
	/* dst = dst / src(imm) */
	/* dst = dst % src(imm) */
	case BPF_ALU | BPF_DIV | BPF_K:
	case BPF_ALU | BPF_DIV | BPF_X:
	case BPF_ALU | BPF_MOD | BPF_K:
	case BPF_ALU | BPF_MOD | BPF_X:
		rt = src_lo;
		rd = dstk ? tmp2[1] : dst_lo;
		if (dstk)
			emit(ARM_LDR_I(rd, ARM_SP, STACK_VAR(dst_lo)), ctx);
		switch (BPF_SRC(code)) {
		case BPF_X:
			rt = sstk ? tmp2[0] : rt;
			if (sstk)
				emit(ARM_LDR_I(rt, ARM_SP, STACK_VAR(src_lo)),
				     ctx);
			break;
		case BPF_K:
			rt = tmp2[0];
			emit_a32_mov_i(rt, imm, false, ctx);
			break;
		}
		emit_udivmod(rd, rd, rt, ctx, BPF_OP(code));
		if (dstk)
			emit(ARM_STR_I(rd, ARM_SP, STACK_VAR(dst_lo)), ctx);
		emit_a32_mov_i(dst_hi, 0, dstk, ctx);
		break;
	case BPF_ALU64 | BPF_DIV | BPF_K:
	case BPF_ALU64 | BPF_DIV | BPF_X:
	case BPF_ALU64 | BPF_MOD | BPF_K:
	case BPF_ALU64 | BPF_MOD | BPF_X:
		goto notyet;
	/* dst = dst >> imm */
	/* dst = dst << imm */
	case BPF_ALU | BPF_RSH | BPF_K:
	case BPF_ALU | BPF_LSH | BPF_K:
		if (unlikely(imm > 31))
			return -EINVAL;
		if (imm)
			emit_a32_alu_i(dst_lo, imm, dstk, ctx, BPF_OP(code));
		emit_a32_mov_i(dst_hi, 0, dstk, ctx);
		break;
	/* dst = dst << imm */
	case BPF_ALU64 | BPF_LSH | BPF_K:
		if (unlikely(imm > 63))
			return -EINVAL;
		emit_a32_lsh_i64(dst, dstk, imm, ctx);
		break;
	/* dst = dst >> imm */
	case BPF_ALU64 | BPF_RSH | BPF_K:
		if (unlikely(imm > 63))
			return -EINVAL;
		emit_a32_lsr_i64(dst, dstk, imm, ctx);
		break;
	/* dst = dst << src */
	case BPF_ALU64 | BPF_LSH | BPF_X:
		emit_a32_lsh_r64(dst, src, dstk, sstk, ctx);
		break;
	/* dst = dst >> src */
	case BPF_ALU64 | BPF_RSH | BPF_X:
		emit_a32_lsr_r64(dst, src, dstk, sstk, ctx);
		break;
	/* dst = dst >> src (signed) */
	case BPF_ALU64 | BPF_ARSH | BPF_X:
		emit_a32_arsh_r64(dst, src, dstk, sstk, ctx);
		break;
	/* dst = dst >> imm (signed) */
	case BPF_ALU64 | BPF_ARSH | BPF_K:
		if (unlikely(imm > 63))
			return -EINVAL;
		emit_a32_arsh_i64(dst, dstk, imm, ctx);
		break;
	/* dst = ~dst */
	case BPF_ALU | BPF_NEG:
		emit_a32_alu_i(dst_lo, 0, dstk, ctx, BPF_OP(code));
		emit_a32_mov_i(dst_hi, 0, dstk, ctx);
		break;
	/* dst = ~dst (64 bit) */
	case BPF_ALU64 | BPF_NEG:
		emit_a32_neg64(dst, dstk, ctx);
		break;
	/* dst = dst * src/imm */
	case BPF_ALU64 | BPF_MUL | BPF_X:
	case BPF_ALU64 | BPF_MUL | BPF_K:
		switch (BPF_SRC(code)) {
		case BPF_X:
			emit_a32_mul_r64(dst, src, dstk, sstk, ctx);
			break;
		case BPF_K:
			/* Move immediate value to the temporary register
			 * and then do the multiplication on it as this
			 * will sign-extend the immediate value into temp
			 * reg then it would be safe to do the operation
			 * on it.
			 */
			emit_a32_mov_i64(is64, tmp2, imm, false, ctx);
			emit_a32_mul_r64(dst, tmp2, dstk, false, ctx);
			break;
		}
		break;
	/* dst = htole(dst) */
	/* dst = htobe(dst) */
	case BPF_ALU | BPF_END | BPF_FROM_LE:
	case BPF_ALU | BPF_END | BPF_FROM_BE:
		rd = dstk ? tmp[0] : dst_hi;
		rt = dstk ? tmp[1] : dst_lo;
		if (dstk) {
			emit(ARM_LDR_I(rt, ARM_SP, STACK_VAR(dst_lo)), ctx);
			emit(ARM_LDR_I(rd, ARM_SP, STACK_VAR(dst_hi)), ctx);
		}
		if (BPF_SRC(code) == BPF_FROM_LE)
			goto emit_bswap_uxt;
		switch (imm) {
		case 16:
			emit_rev16(rt, rt, ctx);
			goto emit_bswap_uxt;
		case 32:
			emit_rev32(rt, rt, ctx);
			goto emit_bswap_uxt;
		case 64:
			emit_rev32(ARM_LR, rt, ctx);
			emit_rev32(rt, rd, ctx);
			emit(ARM_MOV_R(rd, ARM_LR), ctx);
			break;
		}
		goto exit;
emit_bswap_uxt:
		switch (imm) {
		case 16:
			/* zero-extend 16 bits into 64 bits */
#if __LINUX_ARM_ARCH__ < 6
			emit_a32_mov_i(tmp2[1], 0xffff, false, ctx);
			emit(ARM_AND_R(rt, rt, tmp2[1]), ctx);
#else /* ARMv6+ */
			emit(ARM_UXTH(rt, rt), ctx);
#endif
			emit(ARM_EOR_R(rd, rd, rd), ctx);
			break;
		case 32:
			/* zero-extend 32 bits into 64 bits */
			emit(ARM_EOR_R(rd, rd, rd), ctx);
			break;
		case 64:
			/* nop */
			break;
		}
exit:
		if (dstk) {
			emit(ARM_STR_I(rt, ARM_SP, STACK_VAR(dst_lo)), ctx);
			emit(ARM_STR_I(rd, ARM_SP, STACK_VAR(dst_hi)), ctx);
		}
		break;
	/* dst = imm64 */
	case BPF_LD | BPF_IMM | BPF_DW:
	{
		const struct bpf_insn insn1 = insn[1];
		u32 hi, lo = imm;

		hi = insn1.imm;
		emit_a32_mov_i(dst_lo, lo, dstk, ctx);
		emit_a32_mov_i(dst_hi, hi, dstk, ctx);

		return 1;
	}
	/* LDX: dst = *(size *)(src + off) */
	case BPF_LDX | BPF_MEM | BPF_W:
	case BPF_LDX | BPF_MEM | BPF_H:
	case BPF_LDX | BPF_MEM | BPF_B:
	case BPF_LDX | BPF_MEM | BPF_DW:
		rn = sstk ? tmp2[1] : src_lo;
		if (sstk)
			emit(ARM_LDR_I(rn, ARM_SP, STACK_VAR(src_lo)), ctx);
		emit_ldx_r(dst, rn, dstk, off, ctx, BPF_SIZE(code));
		break;
	/* R0 = ntohx(*(size *)(((struct sk_buff *)R6)->data + imm)) */
	case BPF_LD | BPF_ABS | BPF_W:
	case BPF_LD | BPF_ABS | BPF_H:
	case BPF_LD | BPF_ABS | BPF_B:
	/* R0 = ntohx(*(size *)(((struct sk_buff *)R6)->data + src + imm)) */
	case BPF_LD | BPF_IND | BPF_W:
	case BPF_LD | BPF_IND | BPF_H:
	case BPF_LD | BPF_IND | BPF_B:
	{
		const u8 r4 = bpf2a32[BPF_REG_6][1]; /* r4 = ptr to sk_buff */
		const u8 r0 = bpf2a32[BPF_REG_0][1]; /*r0: struct sk_buff *skb*/
						     /* rtn value */
		const u8 r1 = bpf2a32[BPF_REG_0][0]; /* r1: int k */
		const u8 r2 = bpf2a32[BPF_REG_1][1]; /* r2: unsigned int size */
		const u8 r3 = bpf2a32[BPF_REG_1][0]; /* r3: void *buffer */
		const u8 r6 = bpf2a32[TMP_REG_1][1]; /* r6: void *(*func)(..) */
		int size;

		/* Setting up first argument */
		emit(ARM_MOV_R(r0, r4), ctx);

		/* Setting up second argument */
		emit_a32_mov_i(r1, imm, false, ctx);
		if (BPF_MODE(code) == BPF_IND)
			emit_a32_alu_r(r1, src_lo, false, sstk, ctx,
				       false, false, BPF_ADD);

		/* Setting up third argument */
		switch (BPF_SIZE(code)) {
		case BPF_W:
			size = 4;
			break;
		case BPF_H:
			size = 2;
			break;
		case BPF_B:
			size = 1;
			break;
		default:
			return -EINVAL;
		}
		emit_a32_mov_i(r2, size, false, ctx);

		/* Setting up fourth argument */
		emit(ARM_ADD_I(r3, ARM_SP, imm8m(SKB_BUFFER)), ctx);

		/* Setting up function pointer to call */
		emit_a32_mov_i(r6, (unsigned int)bpf_load_pointer, false, ctx);
		emit_blx_r(r6, ctx);

		emit(ARM_EOR_R(r1, r1, r1), ctx);
		/* Check if return address is NULL or not.
		 * if NULL then jump to epilogue
		 * else continue to load the value from retn address
		 */
		emit(ARM_CMP_I(r0, 0), ctx);
		jmp_offset = epilogue_offset(ctx);
		check_imm24(jmp_offset);
		_emit(ARM_COND_EQ, ARM_B(jmp_offset), ctx);

		/* Load value from the address */
		switch (BPF_SIZE(code)) {
		case BPF_W:
			emit(ARM_LDR_I(r0, r0, 0), ctx);
			emit_rev32(r0, r0, ctx);
			break;
		case BPF_H:
			emit(ARM_LDRH_I(r0, r0, 0), ctx);
			emit_rev16(r0, r0, ctx);
			break;
		case BPF_B:
			emit(ARM_LDRB_I(r0, r0, 0), ctx);
			/* No need to reverse */
			break;
		}
		break;
	}
	/* ST: *(size *)(dst + off) = imm */
	case BPF_ST | BPF_MEM | BPF_W:
	case BPF_ST | BPF_MEM | BPF_H:
	case BPF_ST | BPF_MEM | BPF_B:
	case BPF_ST | BPF_MEM | BPF_DW:
		switch (BPF_SIZE(code)) {
		case BPF_DW:
			/* Sign-extend immediate value into temp reg */
			emit_a32_mov_i64(true, tmp2, imm, false, ctx);
			emit_str_r(dst_lo, tmp2[1], dstk, off, ctx, BPF_W);
			emit_str_r(dst_lo, tmp2[0], dstk, off+4, ctx, BPF_W);
			break;
		case BPF_W:
		case BPF_H:
		case BPF_B:
			emit_a32_mov_i(tmp2[1], imm, false, ctx);
			emit_str_r(dst_lo, tmp2[1], dstk, off, ctx,
				   BPF_SIZE(code));
			break;
		}
		break;
	/* STX XADD: lock *(u32 *)(dst + off) += src */
	case BPF_STX | BPF_XADD | BPF_W:
	/* STX XADD: lock *(u64 *)(dst + off) += src */
	case BPF_STX | BPF_XADD | BPF_DW:
		goto notyet;
	/* STX: *(size *)(dst + off) = src */
	case BPF_STX | BPF_MEM | BPF_W:
	case BPF_STX | BPF_MEM | BPF_H:
	case BPF_STX | BPF_MEM | BPF_B:
	case BPF_STX | BPF_MEM | BPF_DW:
	{
		u8 sz = BPF_SIZE(code);

		rn = sstk ? tmp2[1] : src_lo;
		rm = sstk ? tmp2[0] : src_hi;
		if (sstk) {
			emit(ARM_LDR_I(rn, ARM_SP, STACK_VAR(src_lo)), ctx);
			emit(ARM_LDR_I(rm, ARM_SP, STACK_VAR(src_hi)), ctx);
		}

		/* Store the value */
		if (BPF_SIZE(code) == BPF_DW) {
			emit_str_r(dst_lo, rn, dstk, off, ctx, BPF_W);
			emit_str_r(dst_lo, rm, dstk, off+4, ctx, BPF_W);
		} else {
			emit_str_r(dst_lo, rn, dstk, off, ctx, sz);
		}
		break;
	}
	/* PC += off if dst == src */
	/* PC += off if dst > src */
	/* PC += off if dst >= src */
	/* PC += off if dst < src */
	/* PC += off if dst <= src */
	/* PC += off if dst != src */
	/* PC += off if dst > src (signed) */
	/* PC += off if dst >= src (signed) */
	/* PC += off if dst < src (signed) */
	/* PC += off if dst <= src (signed) */
	/* PC += off if dst & src */
	case BPF_JMP | BPF_JEQ | BPF_X:
	case BPF_JMP | BPF_JGT | BPF_X:
	case BPF_JMP | BPF_JGE | BPF_X:
	case BPF_JMP | BPF_JNE | BPF_X:
	case BPF_JMP | BPF_JSGT | BPF_X:
	case BPF_JMP | BPF_JSGE | BPF_X:
	case BPF_JMP | BPF_JSET | BPF_X:
	case BPF_JMP | BPF_JLE | BPF_X:
	case BPF_JMP | BPF_JLT | BPF_X:
	case BPF_JMP | BPF_JSLT | BPF_X:
	case BPF_JMP | BPF_JSLE | BPF_X:
		/* Setup source registers */
		rm = sstk ? tmp2[0] : src_hi;
		rn = sstk ? tmp2[1] : src_lo;
		if (sstk) {
			emit(ARM_LDR_I(rn, ARM_SP, STACK_VAR(src_lo)), ctx);
			emit(ARM_LDR_I(rm, ARM_SP, STACK_VAR(src_hi)), ctx);
		}
		goto go_jmp;
	/* PC += off if dst == imm */
	/* PC += off if dst > imm */
	/* PC += off if dst >= imm */
	/* PC += off if dst < imm */
	/* PC += off if dst <= imm */
	/* PC += off if dst != imm */
	/* PC += off if dst > imm (signed) */
	/* PC += off if dst >= imm (signed) */
	/* PC += off if dst < imm (signed) */
	/* PC += off if dst <= imm (signed) */
	/* PC += off if dst & imm */
	case BPF_JMP | BPF_JEQ | BPF_K:
	case BPF_JMP | BPF_JGT | BPF_K:
	case BPF_JMP | BPF_JGE | BPF_K:
	case BPF_JMP | BPF_JNE | BPF_K:
	case BPF_JMP | BPF_JSGT | BPF_K:
	case BPF_JMP | BPF_JSGE | BPF_K:
	case BPF_JMP | BPF_JSET | BPF_K:
	case BPF_JMP | BPF_JLT | BPF_K:
	case BPF_JMP | BPF_JLE | BPF_K:
	case BPF_JMP | BPF_JSLT | BPF_K:
	case BPF_JMP | BPF_JSLE | BPF_K:
		if (off == 0)
			break;
		rm = tmp2[0];
		rn = tmp2[1];
		/* Sign-extend immediate value */
		emit_a32_mov_i64(true, tmp2, imm, false, ctx);
go_jmp:
		/* Setup destination register */
		rd = dstk ? tmp[0] : dst_hi;
		rt = dstk ? tmp[1] : dst_lo;
		if (dstk) {
			emit(ARM_LDR_I(rt, ARM_SP, STACK_VAR(dst_lo)), ctx);
			emit(ARM_LDR_I(rd, ARM_SP, STACK_VAR(dst_hi)), ctx);
		}

		/* Check for the condition */
		emit_ar_r(rd, rt, rm, rn, ctx, BPF_OP(code));

		/* Setup JUMP instruction */
		jmp_offset = bpf2a32_offset(i+off, i, ctx);
		switch (BPF_OP(code)) {
		case BPF_JNE:
		case BPF_JSET:
			_emit(ARM_COND_NE, ARM_B(jmp_offset), ctx);
			break;
		case BPF_JEQ:
			_emit(ARM_COND_EQ, ARM_B(jmp_offset), ctx);
			break;
		case BPF_JGT:
			_emit(ARM_COND_HI, ARM_B(jmp_offset), ctx);
			break;
		case BPF_JGE:
			_emit(ARM_COND_CS, ARM_B(jmp_offset), ctx);
			break;
		case BPF_JSGT:
			_emit(ARM_COND_LT, ARM_B(jmp_offset), ctx);
			break;
		case BPF_JSGE:
			_emit(ARM_COND_GE, ARM_B(jmp_offset), ctx);
			break;
		case BPF_JLE:
			_emit(ARM_COND_LS, ARM_B(jmp_offset), ctx);
			break;
		case BPF_JLT:
			_emit(ARM_COND_CC, ARM_B(jmp_offset), ctx);
			break;
		case BPF_JSLT:
			_emit(ARM_COND_LT, ARM_B(jmp_offset), ctx);
			break;
		case BPF_JSLE:
			_emit(ARM_COND_GE, ARM_B(jmp_offset), ctx);
			break;
		}
		break;
	/* JMP OFF */
	case BPF_JMP | BPF_JA:
	{
		if (off == 0)
			break;
		jmp_offset = bpf2a32_offset(i+off, i, ctx);
		check_imm24(jmp_offset);
		emit(ARM_B(jmp_offset), ctx);
		break;
	}
	/* tail call */
	case BPF_JMP | BPF_TAIL_CALL:
		if (emit_bpf_tail_call(ctx))
			return -EFAULT;
		break;
	/* function call */
	case BPF_JMP | BPF_CALL:
	{
		const u8 *r0 = bpf2a32[BPF_REG_0];
		const u8 *r1 = bpf2a32[BPF_REG_1];
		const u8 *r2 = bpf2a32[BPF_REG_2];
		const u8 *r3 = bpf2a32[BPF_REG_3];
		const u8 *r4 = bpf2a32[BPF_REG_4];
		const u8 *r5 = bpf2a32[BPF_REG_5];
		const u32 func = (u32)__bpf_call_base + (u32)imm;

		emit_a32_mov_r64(true, r0, r1, false, false, ctx);
		emit_a32_mov_r64(true, r1, r2, false, true, ctx);
		emit_push_r64(r5, 0, ctx);
		emit_push_r64(r4, 8, ctx);
		emit_push_r64(r3, 16, ctx);

		emit_a32_mov_i(tmp[1], func, false, ctx);
		emit_blx_r(tmp[1], ctx);

		emit(ARM_ADD_I(ARM_SP, ARM_SP, imm8m(24)), ctx); // callee clean
		break;
	}
	/* function return */
	case BPF_JMP | BPF_EXIT:
		/* Optimization: when last instruction is EXIT
		 * simply fallthrough to epilogue.
		 */
		if (i == ctx->prog->len - 1)
			break;
		jmp_offset = epilogue_offset(ctx);
		check_imm24(jmp_offset);
		emit(ARM_B(jmp_offset), ctx);
		break;
notyet:
		pr_info_once("*** NOT YET: opcode %02x ***\n", code);
		return -EFAULT;
	default:
		pr_err_once("unknown opcode %02x\n", code);
		return -EINVAL;
	}

	if (ctx->flags & FLAG_IMM_OVERFLOW)
		/*
		 * this instruction generated an overflow when
		 * trying to access the literal pool, so
		 * delegate this filter to the kernel interpreter.
		 */
		return -1;
	return 0;
}

static int build_body(struct jit_ctx *ctx)
{
	const struct bpf_prog *prog = ctx->prog;
	unsigned int i;

	for (i = 0; i < prog->len; i++) {
		const struct bpf_insn *insn = &(prog->insnsi[i]);
		int ret;

		ret = build_insn(insn, ctx);

		/* It's used with loading the 64 bit immediate value. */
		if (ret > 0) {
			i++;
			if (ctx->target == NULL)
				ctx->offsets[i] = ctx->idx;
			continue;
		}

		if (ctx->target == NULL)
			ctx->offsets[i] = ctx->idx;

		/* If unsuccesfull, return with error code */
		if (ret)
			return ret;
	}
	return 0;
}

static int validate_code(struct jit_ctx *ctx)
{
	int i;

	for (i = 0; i < ctx->idx; i++) {
		if (ctx->target[i] == __opcode_to_mem_arm(ARM_INST_UDF))
			return -1;
	}

	return 0;
}

void bpf_jit_compile(struct bpf_prog *prog)
{
	/* Nothing to do here. We support Internal BPF. */
}

struct bpf_prog *bpf_int_jit_compile(struct bpf_prog *prog)
{
	struct bpf_prog *tmp, *orig_prog = prog;
	struct bpf_binary_header *header;
	bool tmp_blinded = false;
	struct jit_ctx ctx;
	unsigned int tmp_idx;
	unsigned int image_size;
	u8 *image_ptr;

	/* If BPF JIT was not enabled then we must fall back to
	 * the interpreter.
	 */
	if (!prog->jit_requested)
		return orig_prog;

	/* If constant blinding was enabled and we failed during blinding
	 * then we must fall back to the interpreter. Otherwise, we save
	 * the new JITed code.
	 */
	tmp = bpf_jit_blind_constants(prog);

	if (IS_ERR(tmp))
		return orig_prog;
	if (tmp != prog) {
		tmp_blinded = true;
		prog = tmp;
	}

	memset(&ctx, 0, sizeof(ctx));
	ctx.prog = prog;

	/* Not able to allocate memory for offsets[] , then
	 * we must fall back to the interpreter
	 */
	ctx.offsets = kcalloc(prog->len, sizeof(int), GFP_KERNEL);
	if (ctx.offsets == NULL) {
		prog = orig_prog;
		goto out;
	}

	/* 1) fake pass to find in the length of the JITed code,
	 * to compute ctx->offsets and other context variables
	 * needed to compute final JITed code.
	 * Also, calculate random starting pointer/start of JITed code
	 * which is prefixed by random number of fault instructions.
	 *
	 * If the first pass fails then there is no chance of it
	 * being successful in the second pass, so just fall back
	 * to the interpreter.
	 */
	if (build_body(&ctx)) {
		prog = orig_prog;
		goto out_off;
	}

	tmp_idx = ctx.idx;
	build_prologue(&ctx);
	ctx.prologue_bytes = (ctx.idx - tmp_idx) * 4;

	ctx.epilogue_offset = ctx.idx;

#if __LINUX_ARM_ARCH__ < 7
	tmp_idx = ctx.idx;
	build_epilogue(&ctx);
	ctx.epilogue_bytes = (ctx.idx - tmp_idx) * 4;

	ctx.idx += ctx.imm_count;
	if (ctx.imm_count) {
		ctx.imms = kcalloc(ctx.imm_count, sizeof(u32), GFP_KERNEL);
		if (ctx.imms == NULL) {
			prog = orig_prog;
			goto out_off;
		}
	}
#else
	/* there's nothing about the epilogue on ARMv7 */
	build_epilogue(&ctx);
#endif
	/* Now we can get the actual image size of the JITed arm code.
	 * Currently, we are not considering the THUMB-2 instructions
	 * for jit, although it can decrease the size of the image.
	 *
	 * As each arm instruction is of length 32bit, we are translating
	 * number of JITed intructions into the size required to store these
	 * JITed code.
	 */
	image_size = sizeof(u32) * ctx.idx;

	/* Now we know the size of the structure to make */
	header = bpf_jit_binary_alloc(image_size, &image_ptr,
				      sizeof(u32), jit_fill_hole);
	/* Not able to allocate memory for the structure then
	 * we must fall back to the interpretation
	 */
	if (header == NULL) {
		prog = orig_prog;
		goto out_imms;
	}

	/* 2.) Actual pass to generate final JIT code */
	ctx.target = (u32 *) image_ptr;
	ctx.idx = 0;

	build_prologue(&ctx);

	/* If building the body of the JITed code fails somehow,
	 * we fall back to the interpretation.
	 */
	if (build_body(&ctx) < 0) {
		image_ptr = NULL;
		bpf_jit_binary_free(header);
		prog = orig_prog;
		goto out_imms;
	}
	build_epilogue(&ctx);

	/* 3.) Extra pass to validate JITed Code */
	if (validate_code(&ctx)) {
		image_ptr = NULL;
		bpf_jit_binary_free(header);
		prog = orig_prog;
		goto out_imms;
	}
	flush_icache_range((u32)header, (u32)(ctx.target + ctx.idx));

	if (bpf_jit_enable > 1)
		/* there are 2 passes here */
		bpf_jit_dump(prog->len, image_size, 2, ctx.target);

	set_memory_ro((unsigned long)header, header->pages);
	prog->bpf_func = (void *)ctx.target;
	prog->jited = 1;
	prog->jited_len = image_size;

out_imms:
#if __LINUX_ARM_ARCH__ < 7
	if (ctx.imm_count)
		kfree(ctx.imms);
#endif
out_off:
	kfree(ctx.offsets);
out:
	if (tmp_blinded)
		bpf_jit_prog_release_other(prog, prog == orig_prog ?
					   tmp : orig_prog);
	return prog;
}
<|MERGE_RESOLUTION|>--- conflicted
+++ resolved
@@ -24,9 +24,6 @@
 #include <asm/opcodes.h>
 
 #include "bpf_jit_32.h"
-
-<<<<<<< HEAD
-int bpf_jit_enable __read_mostly;
 
 /*
  * eBPF prog stack layout:
@@ -75,8 +72,6 @@
 #define CALLEE_PUSH_MASK (CALLEE_MASK | 1 << ARM_LR)
 #define CALLEE_POP_MASK  (CALLEE_MASK | 1 << ARM_PC)
 
-=======
->>>>>>> 1391040b
 #define STACK_OFFSET(k)	(k)
 #define TMP_REG_1	(MAX_BPF_JIT_REG + 0)	/* TEMP Register 1 */
 #define TMP_REG_2	(MAX_BPF_JIT_REG + 1)	/* TEMP Register 2 */
