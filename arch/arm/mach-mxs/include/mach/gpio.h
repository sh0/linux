/*
 * Copyright 2007 Freescale Semiconductor, Inc. All Rights Reserved.
 * Copyright 2008 Juergen Beisert, kernel@pengutronix.de
 *
 * This program is free software; you can redistribute it and/or
 * modify it under the terms of the GNU General Public License
 * as published by the Free Software Foundation; either version 2
 * of the License, or (at your option) any later version.
 * This program is distributed in the hope that it will be useful,
 * but WITHOUT ANY WARRANTY; without even the implied warranty of
 * MERCHANTABILITY or FITNESS FOR A PARTICULAR PURPOSE.  See the
 * GNU General Public License for more details.
 *
 * You should have received a copy of the GNU General Public License
 * along with this program; if not, write to the Free Software
 * Foundation, Inc., 51 Franklin Street, Fifth Floor, Boston,
 * MA  02110-1301, USA.
 */

#ifndef __MACH_MXS_GPIO_H__
#define __MACH_MXS_GPIO_H__

<<<<<<< HEAD
#include <asm-generic/gpio.h>

/* use gpiolib dispatchers */
#define gpio_get_value		__gpio_get_value
#define gpio_set_value		__gpio_set_value
#define gpio_cansleep		__gpio_cansleep
#define gpio_to_irq		__gpio_to_irq
=======
#define MXS_GPIO_NR(bank, nr)	((bank) * 32 + (nr))

#define irq_to_gpio(irq)	((irq) - MXS_GPIO_IRQ_START)
>>>>>>> f55be1bf

#endif /* __MACH_MXS_GPIO_H__ */<|MERGE_RESOLUTION|>--- conflicted
+++ resolved
@@ -1,37 +1 @@
-/*
- * Copyright 2007 Freescale Semiconductor, Inc. All Rights Reserved.
- * Copyright 2008 Juergen Beisert, kernel@pengutronix.de
- *
- * This program is free software; you can redistribute it and/or
- * modify it under the terms of the GNU General Public License
- * as published by the Free Software Foundation; either version 2
- * of the License, or (at your option) any later version.
- * This program is distributed in the hope that it will be useful,
- * but WITHOUT ANY WARRANTY; without even the implied warranty of
- * MERCHANTABILITY or FITNESS FOR A PARTICULAR PURPOSE.  See the
- * GNU General Public License for more details.
- *
- * You should have received a copy of the GNU General Public License
- * along with this program; if not, write to the Free Software
- * Foundation, Inc., 51 Franklin Street, Fifth Floor, Boston,
- * MA  02110-1301, USA.
- */
-
-#ifndef __MACH_MXS_GPIO_H__
-#define __MACH_MXS_GPIO_H__
-
-<<<<<<< HEAD
-#include <asm-generic/gpio.h>
-
-/* use gpiolib dispatchers */
-#define gpio_get_value		__gpio_get_value
-#define gpio_set_value		__gpio_set_value
-#define gpio_cansleep		__gpio_cansleep
-#define gpio_to_irq		__gpio_to_irq
-=======
-#define MXS_GPIO_NR(bank, nr)	((bank) * 32 + (nr))
-
-#define irq_to_gpio(irq)	((irq) - MXS_GPIO_IRQ_START)
->>>>>>> f55be1bf
-
-#endif /* __MACH_MXS_GPIO_H__ */+/* empty */