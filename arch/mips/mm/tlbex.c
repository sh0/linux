--- conflicted
+++ resolved
@@ -2199,14 +2199,14 @@
 static void __cpuinit flush_tlb_handlers(void)
 {
 	local_flush_icache_range((unsigned long)handle_tlbl,
-			   (unsigned long)handle_tlbl + sizeof(handle_tlbl));
+			   (unsigned long)handle_tlbl_end);
 	local_flush_icache_range((unsigned long)handle_tlbs,
-			   (unsigned long)handle_tlbs + sizeof(handle_tlbs));
+			   (unsigned long)handle_tlbs_end);
 	local_flush_icache_range((unsigned long)handle_tlbm,
-			   (unsigned long)handle_tlbm + sizeof(handle_tlbm));
+			   (unsigned long)handle_tlbm_end);
 #ifdef CONFIG_MIPS_PGD_C0_CONTEXT
-	local_flush_icache_range((unsigned long)tlbmiss_handler_setup_pgd_array,
-			   (unsigned long)tlbmiss_handler_setup_pgd_array + sizeof(tlbmiss_handler_setup_pgd_array));
+	local_flush_icache_range((unsigned long)tlbmiss_handler_setup_pgd,
+			   (unsigned long)tlbmiss_handler_setup_pgd_end);
 #endif
 }
 
@@ -2276,21 +2276,4 @@
 		if (cpu_has_local_ebase)
 			build_r4000_tlb_refill_handler();
 	}
-<<<<<<< HEAD
-}
-
-void __cpuinit flush_tlb_handlers(void)
-{
-	local_flush_icache_range((unsigned long)handle_tlbl,
-			   (unsigned long)handle_tlbl_end);
-	local_flush_icache_range((unsigned long)handle_tlbs,
-			   (unsigned long)handle_tlbs_end);
-	local_flush_icache_range((unsigned long)handle_tlbm,
-			   (unsigned long)handle_tlbm_end);
-#ifdef CONFIG_MIPS_PGD_C0_CONTEXT
-	local_flush_icache_range((unsigned long)tlbmiss_handler_setup_pgd,
-			   (unsigned long)tlbmiss_handler_setup_pgd_end);
-#endif
-=======
->>>>>>> 3f90b82d
 }